--- conflicted
+++ resolved
@@ -53,18 +53,11 @@
     // as the mapping JDC --> CDC currently requires this coincidence.
     public final static String MDC_SESSION = "cells.session";
 
-<<<<<<< HEAD
     // Note this must be the same value as CDC.MDC_DIAGNOSE
     public final static String MDC_DIAGNOSE = "cells.diagnose";
 
-    private final static String DELIM = ":";
-    private final static long THREE_YEARS = 3*365*24*3600*1000;
-
-    private static long _last;
-=======
     private static final String _epoc = createEpocString() + ":";
     private static final AtomicLong _id = new AtomicLong();
->>>>>>> 55f703e6
 
     private final NDC _ndc;
     private final String _session;
@@ -108,17 +101,9 @@
     {
         JDC jdc = new JDC();
         setMdc(MDC_SESSION, _session);
-<<<<<<< HEAD
         setMdc(MDC_DIAGNOSE, _diagnose);
-        if (_ndc == null) {
-            NDC.clear();
-        } else {
-            NDC.set(_ndc);
-        }
-=======
         NDC.set(_ndc);
         return jdc;
->>>>>>> 55f703e6
     }
 
     static public void setDiagnoseEnabled(boolean enabled)
@@ -188,15 +173,10 @@
      */
     static public JDC createSession(String request)
     {
-<<<<<<< HEAD
-        setSession(prefix + createUniq());
-        NDC.push(getSession());
+        JDC current = new JDC();
         MDC.remove(MDC_DIAGNOSE);
-=======
-        JDC current = new JDC();
         setSession(_epoc + Long.toString(_id.incrementAndGet()) + ":" + request);
         return current;
->>>>>>> 55f703e6
     }
 
     /**
@@ -211,11 +191,6 @@
 
     static private String createEpocString()
     {
-<<<<<<< HEAD
-        MDC.remove(MDC_SESSION);
-        MDC.remove(MDC_DIAGNOSE);
-        NDC.clear();
-=======
         long time = System.currentTimeMillis();
         byte hash1 = (byte)(time ^ (time >>> 8) ^ (time >>> 24) ^ (time >>> 40)
                 ^ (time >>> 56));
@@ -223,6 +198,5 @@
         String id = byteArrayToBase64(new byte[] {hash1, hash2});
         int idx = id.indexOf('=');
         return idx == -1 ? id : id.substring(0, idx);
->>>>>>> 55f703e6
     }
 }