--- conflicted
+++ resolved
@@ -277,10 +277,7 @@
         }
 
         LOGGER.debug("handleScannedLocation, update to be registered: {}", data);
-<<<<<<< HEAD
-=======
-        
->>>>>>> e8acd2c7
+
         return fileOpMap.register(data);
     }
 
