--- conflicted
+++ resolved
@@ -1,13 +1,4 @@
 <html>
-<<<<<<< HEAD
-    <head>
-        <title></title>
-    <wicket:head>
-        <wicket:link>
-            <link href="PoolQueuesPanel.css" rel="stylesheet" type="text/css" />
-        </wicket:link>
-    </wicket:head>
-=======
 <head>
 <title></title>
 <wicket:head>
@@ -18,7 +9,6 @@
             type="text/css" />
     </wicket:link>
 </wicket:head>
->>>>>>> 9904943d
 </head>
 <body>
     <wicket:panel>
