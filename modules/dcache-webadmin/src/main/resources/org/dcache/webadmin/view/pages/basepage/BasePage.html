--- conflicted
+++ resolved
@@ -1,27 +1,4 @@
 <!DOCTYPE HTML PUBLIC "-//W3C//DTD HTML 4.0 Transitional//EN">
-<<<<<<< HEAD
-<html xmlns="http://www.w3.org/1999/xhtml" xml:lang="en" lang="en">
-    <head>
-       <meta http-equiv="content-type" content="text/html; charset=utf-8" />
-        <title wicket:id="pageTitle" >missing</title>
-        <!-- add your meta tags here -->
-        <link href="css/common.css" rel="stylesheet" type="text/css" />
-        <wicket:head>
-            <wicket:link>
-                <link href="BasePage.css" rel="stylesheet" type="text/css" />
-            </wicket:link>
-        </wicket:head>
-    </head>
-    <body>
-        <div class="page_margins">
-            <!-- start: skip link navigation -->
-            <a class="skip" title="skip link" href="#navigation">Skip to the navigation</a><span class="hideme">.</span>
-            <a class="skip" title="skip link" href="#content">Skip to the content</a><span class="hideme">.</span>
-            <!-- end: skip link navigation -->
-            <div id="border-top">
-                <div id="edge-tl"></div>
-                <div id="edge-tr"></div>
-=======
 <html
     xmlns="http://www.w3.org/1999/xhtml"
     xml:lang="en"
@@ -69,7 +46,6 @@
                 <span class="userLogin">
                     <div wicket:id="userPanel"></div>
                 </span>
->>>>>>> 9904943d
             </div>
             <div id="nav">
                 <!-- skiplink anchor: navigation -->
