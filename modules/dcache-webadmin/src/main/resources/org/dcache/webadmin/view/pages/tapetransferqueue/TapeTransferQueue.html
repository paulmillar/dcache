<html>
<head>
<title></title>
<wicket:head>
    <wicket:link>
        <link
            href="TapeTransferQueue.css"
            rel="stylesheet"
            type="text/css" />
    </wicket:link>
</wicket:head>
</head>
<body>
<<<<<<< HEAD
<wicket:extend>
    <h1><wicket:message key="header1"></wicket:message></h1>
    <span wicket:id="feedback"/>
    <table id="sortable">
        <thead>
            <tr>
                <th><wicket:message key="TapeTransferQueue.pnfsid.header"></wicket:message></th>
    <th><wicket:message key="TapeTransferQueue.subnet.header"></wicket:message></th>
    <th><wicket:message key="TapeTransferQueue.candidate.header"></wicket:message></th>
    <th><wicket:message key="TapeTransferQueue.started.header"></wicket:message></th>
    <th><wicket:message key="TapeTransferQueue.clients.header"></wicket:message></th>
    <th><wicket:message key="TapeTransferQueue.retries.header"></wicket:message></th>
    <th><wicket:message key="TapeTransferQueue.status.header"></wicket:message>
    </th>
    </tr>
    </thead>
    <tbody>
        <tr wicket:id="TapeTransferQueueListview">
            <td><span wicket:id="pnfsid"></span></td>
            <td><span wicket:id="subnet"></span></td>
            <td><span wicket:id="candidate"></span></td>
            <td><span wicket:id="started"></span></td>
            <td><span wicket:id="clients"></span></td>
            <td><span wicket:id="retries"></span></td>
            <td><span wicket:id="status"></span>
            </td>
        </tr>
    </tbody>
    </table>
</wicket:extend>
=======
    <wicket:extend>
        <form wicket:id="tapeTransferQueueForm">
        <h1>
            <wicket:message key="header1"></wicket:message>
        </h1>
        <span wicket:id="feedback" />
        <table class="sortable">
            <thead>
                <tr>
                    <th><wicket:message
                            key="TapeTransferQueue.pnfsid.header"></wicket:message></th>
                    <th><wicket:message
                            key="TapeTransferQueue.subnet.header"></wicket:message></th>
                    <th><wicket:message
                            key="TapeTransferQueue.candidate.header"></wicket:message></th>
                    <th><wicket:message
                            key="TapeTransferQueue.started.header"></wicket:message></th>
                    <th><wicket:message
                            key="TapeTransferQueue.clients.header"></wicket:message></th>
                    <th><wicket:message
                            key="TapeTransferQueue.retries.header"></wicket:message></th>
                    <th><wicket:message
                            key="TapeTransferQueue.status.header"></wicket:message>
                    </th>
                </tr>
            </thead>
            <tbody>
                <tr wicket:id="TapeTransferQueueListview">
                    <td><span wicket:id="pnfsid"></span></td>
                    <td><span wicket:id="subnet"></span></td>
                    <td><span wicket:id="candidate"></span></td>
                    <td><span wicket:id="started"></span></td>
                    <td><span wicket:id="clients"></span></td>
                    <td><span wicket:id="retries"></span></td>
                    <td><span wicket:id="status"></span></td>
                </tr>
            </tbody>
        </table>
        </form>
    </wicket:extend>
>>>>>>> 9904943d
</body>
</html><|MERGE_RESOLUTION|>--- conflicted
+++ resolved
@@ -11,38 +11,6 @@
 </wicket:head>
 </head>
 <body>
-<<<<<<< HEAD
-<wicket:extend>
-    <h1><wicket:message key="header1"></wicket:message></h1>
-    <span wicket:id="feedback"/>
-    <table id="sortable">
-        <thead>
-            <tr>
-                <th><wicket:message key="TapeTransferQueue.pnfsid.header"></wicket:message></th>
-    <th><wicket:message key="TapeTransferQueue.subnet.header"></wicket:message></th>
-    <th><wicket:message key="TapeTransferQueue.candidate.header"></wicket:message></th>
-    <th><wicket:message key="TapeTransferQueue.started.header"></wicket:message></th>
-    <th><wicket:message key="TapeTransferQueue.clients.header"></wicket:message></th>
-    <th><wicket:message key="TapeTransferQueue.retries.header"></wicket:message></th>
-    <th><wicket:message key="TapeTransferQueue.status.header"></wicket:message>
-    </th>
-    </tr>
-    </thead>
-    <tbody>
-        <tr wicket:id="TapeTransferQueueListview">
-            <td><span wicket:id="pnfsid"></span></td>
-            <td><span wicket:id="subnet"></span></td>
-            <td><span wicket:id="candidate"></span></td>
-            <td><span wicket:id="started"></span></td>
-            <td><span wicket:id="clients"></span></td>
-            <td><span wicket:id="retries"></span></td>
-            <td><span wicket:id="status"></span>
-            </td>
-        </tr>
-    </tbody>
-    </table>
-</wicket:extend>
-=======
     <wicket:extend>
         <form wicket:id="tapeTransferQueueForm">
         <h1>
@@ -83,6 +51,5 @@
         </table>
         </form>
     </wicket:extend>
->>>>>>> 9904943d
 </body>
 </html>