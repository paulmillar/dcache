--- conflicted
+++ resolved
@@ -1,9 +1,6 @@
 package org.dcache.gplazma.monitor;
 
-<<<<<<< HEAD
 import com.google.common.collect.Iterables;
-=======
->>>>>>> 0d65e392
 import com.google.common.collect.Sets;
 
 import java.security.Principal;
@@ -282,17 +279,13 @@
         private final Set<T> _before;
         private final Set<T> _after;
 
-<<<<<<< HEAD
         SetDiff()
         {
             _before = Collections.emptySet();
             _after = Collections.emptySet();
         }
 
-        SetDiff(Set<T> before, Set<T> after)
-=======
         SetDiff(Iterable<T> before, Iterable<T> after)
->>>>>>> 0d65e392
         {
             _before = Sets.newHashSet(before);
             _after = Sets.newHashSet(after);
