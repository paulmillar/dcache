--- conflicted
+++ resolved
@@ -561,12 +561,11 @@
     </property>
   </bean>
 
-<<<<<<< HEAD
     <bean id="gsi-connector"
           class="org.dcache.util.JettyGSIConnector">
         <description>synchronous GSI connector</description>
         <property name="port" value="${srm.net.port}"/>
-        <property name="host" value="#{ T(com.google.common.base.Strings).emptyToNull( '${srm.net.listen}' ) }"/>
+        <property name="host" value="#{ '${srm.net.listen}'.equals('any') ? null : '${srm.net.listen}' }"/>
         <property name="acceptors" value="${srm.limits.jetty-connector.acceptors}"/>
         <property name="maxIdleTime"
 		  value="#{T(java.util.concurrent.TimeUnit).MILLISECONDS.convert(
@@ -601,7 +600,7 @@
           class="org.dcache.util.JettyGSIConnector">
         <description>synchronous SSL connector</description>
         <property name="port" value="${srm.net.ssl-port}"/>
-        <property name="host" value="#{ T(com.google.common.base.Strings).emptyToNull( '${srm.net.listen}' ) }"/>
+        <property name="host" value="#{ '${srm.net.listen}'.equals('any') ? null : '${srm.net.listen}' }"/>
         <property name="acceptors" value="${srm.limits.jetty-connector.acceptors}"/>
         <property name="maxIdleTime"
 		  value="#{T(java.util.concurrent.TimeUnit).MILLISECONDS.convert(
@@ -631,73 +630,4 @@
         <property name="diagnoseTriggers" ref="diagnose-triggers"/>
         <property name="excludeCipherSuites" ref="banned-ciphers"/>
     </bean>
-=======
-  <bean id="gsi-connector"
-        class="org.dcache.util.JettyGSIConnector">
-    <description>synchronous GSI connector</description>
-    <property name="port" value="${srm.net.port}"/>
-    <property name="host" value="#{ '${srm.net.listen}'.equals('any') ? null : '${srm.net.listen}' }"/>
-    <property name="acceptors" value="${srm.limits.jetty-connector.acceptors}"/>
-    <property name="maxIdleTime"
-              value="#{T(java.util.concurrent.TimeUnit).MILLISECONDS.convert(
-                     ${srm.limits.jetty-connector.idle-time.max},
-                     '${srm.limits.jetty-connector.idle-time.max.unit}')}" />
-    <property name="lowResourceMaxIdleTime"
-              value="#{T(java.util.concurrent.TimeUnit).MILLISECONDS.convert(
-                     ${srm.limits.jetty-connector.low-resource.max.idle-time},
-                     '${srm.limits.jetty-connector.low-resource.max.idle-time.unit}')}" />
-    <property name="acceptQueueSize" value="${srm.limits.jetty-connector.backlog}"/>
-    <property name="hostCertificatePath" value="${srm.authn.hostcert.cert}"/>
-    <property name="hostKeyPath" value="${srm.authn.hostcert.key}"/>
-    <property name="caCertificatePath" value="${srm.authn.capath}"/>
-    <property name="autoFlush" value="true"/>
-    <property name="encrypt" value="true"/>
-    <property name="requireClientAuth" value="true"/>
-    <property name="acceptNoClientCerts" value="false"/>
-    <property name="gssMode" value="gsi"/>
-    <property name="handshakeTimeout"
-              value="#{T(java.util.concurrent.TimeUnit).MILLISECONDS.convert(
-                     ${srm.limits.jetty-connector.handshake.timeout},
-                     '${srm.limits.jetty-connector.handshake.timeout.unit}')}" />
-    <property name="hostCertRefreshInterval" value="${srm.authn.hostcert.refresh}" />
-    <property name="hostCertRefreshIntervalUnit" value="${srm.authn.hostcert.refresh.unit}" />
-    <property name="trustAnchorRefreshInterval" value="${srm.authn.capath.refresh}" />
-    <property name="trustAnchorRefreshIntervalUnit" value="${srm.authn.capath.refresh.unit}" />
-    <property name="excludeCipherSuites" ref="banned-ciphers"/>
-  </bean>
->>>>>>> 282950e3
-
-  <bean id="ssl-connector"
-        class="org.dcache.util.JettyGSIConnector">
-    <description>synchronous SSL connector</description>
-    <property name="port" value="${srm.net.ssl-port}"/>
-    <property name="host" value="#{ '${srm.net.listen}'.equals('any') ? null : '${srm.net.listen}' }"/>
-    <property name="acceptors" value="${srm.limits.jetty-connector.acceptors}"/>
-    <property name="maxIdleTime"
-              value="#{T(java.util.concurrent.TimeUnit).MILLISECONDS.convert(
-                     ${srm.limits.jetty-connector.idle-time.max},
-                     '${srm.limits.jetty-connector.idle-time.max.unit}')}" />
-    <property name="lowResourceMaxIdleTime"
-              value="#{T(java.util.concurrent.TimeUnit).MILLISECONDS.convert(
-                     ${srm.limits.jetty-connector.low-resource.max.idle-time},
-                     '${srm.limits.jetty-connector.low-resource.max.idle-time.unit}')}" />
-    <property name="acceptQueueSize" value="${srm.limits.jetty-connector.backlog}"/>
-    <property name="hostCertificatePath" value="${srm.authn.hostcert.cert}"/>
-    <property name="hostKeyPath" value="${srm.authn.hostcert.key}"/>
-    <property name="caCertificatePath" value="${srm.authn.capath}"/>
-    <property name="autoFlush" value="true"/>
-    <property name="encrypt" value="true"/>
-    <property name="requireClientAuth" value="true"/>
-    <property name="acceptNoClientCerts" value="false"/>
-    <property name="gssMode" value="ssl"/>
-    <property name="handshakeTimeout"
-              value="#{T(java.util.concurrent.TimeUnit).MILLISECONDS.convert(
-                     ${srm.limits.jetty-connector.handshake.timeout},
-                     '${srm.limits.jetty-connector.handshake.timeout.unit}')}" />
-    <property name="hostCertRefreshInterval" value="${srm.authn.hostcert.refresh}" />
-    <property name="hostCertRefreshIntervalUnit" value="${srm.authn.hostcert.refresh.unit}" />
-    <property name="trustAnchorRefreshInterval" value="${srm.authn.capath.refresh}" />
-    <property name="trustAnchorRefreshIntervalUnit" value="${srm.authn.capath.refresh.unit}" />
-    <property name="excludeCipherSuites" ref="banned-ciphers"/>
-  </bean>
 </beans>