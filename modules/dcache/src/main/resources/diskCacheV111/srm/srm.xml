--- conflicted
+++ resolved
@@ -478,11 +478,8 @@
         <property name="handshakeTimeout" value="10000" />
         <property name="millisecBetweenHostCertRefresh" value="#{ ${hostCertificateRefreshPeriod} * 1000 }" />
         <property name="millisecBetweenTrustAnchorRefresh" value="#{ ${trustAnchorRefreshPeriod} * 1000 }" />
-<<<<<<< HEAD
-	<property name="diagnosticTriggers" ref="diagnostic-triggers"/>
-=======
+        <property name="diagnosticTriggers" ref="diagnostic-triggers"/>
         <property name="excludeCipherSuites" ref="banned-ciphers"/>
->>>>>>> 0d65e392
     </bean>
 
     <bean id="ssl-connector"
@@ -508,11 +505,8 @@
         <property name="handshakeTimeout" value="10000" />
         <property name="millisecBetweenHostCertRefresh" value="#{ ${hostCertificateRefreshPeriod} * 1000 }" />
         <property name="millisecBetweenTrustAnchorRefresh" value="#{ ${trustAnchorRefreshPeriod} * 1000 }" />
-<<<<<<< HEAD
-	<property name="diagnosticTriggers" ref="diagnostic-triggers"/>
-=======
+        <property name="diagnosticTriggers" ref="diagnostic-triggers"/>
         <property name="excludeCipherSuites" ref="banned-ciphers"/>
->>>>>>> 0d65e392
     </bean>
 
 </beans>