--- conflicted
+++ resolved
@@ -171,7 +171,6 @@
       <constructor-arg value="#{T(java.util.concurrent.TimeUnit).valueOf('${srm.service.gplazma.cache.timeout.unit}')}"/>
   </bean>
 
-<<<<<<< HEAD
   <bean id="diagnose-triggers"
 	class="org.dcache.srm.util.JDCDiagnoseTriggers">
       <description>The set of addresses that trigger additional logging</description>
@@ -184,18 +183,9 @@
       <property name="diagnoseTriggers" ref="diagnose-triggers"/>
   </bean>
 
-  <bean id="auth-persistence-manager"
-        class="org.dcache.auth.persistence.AuthRecordPersistenceManager">
-    <description>Persistence manager for authentication</description>
-    <constructor-arg value="${db.url}"/>
-    <constructor-arg value="${db.driver}"/>
-    <constructor-arg value="${db.user}"/>
-    <constructor-arg value="${db.password}"/>
-=======
   <bean id="authorization" class="diskCacheV111.srm.dcache.DCacheAuthorization">
       <constructor-arg ref="login-strategy"/>
       <constructor-arg ref="auth-persistence-manager"/>
->>>>>>> 55f703e6
   </bean>
 
   <bean id="storage" class="diskCacheV111.srm.dcache.Storage"
@@ -595,14 +585,6 @@
         <property name="requireClientAuth" value="true"/>
         <property name="acceptNoClientCerts" value="false"/>
         <property name="gssMode" value="gsi"/>
-<<<<<<< HEAD
-        <property name="handshakeTimeout" value="10000" />
-        <property name="hostCertRefreshInterval" value="${grid.hostcert.refresh}" />
-        <property name="hostCertRefreshIntervalUnit" value="SECONDS" />
-        <property name="trustAnchorRefreshInterval" value="${grid.ca.refresh}" />
-        <property name="trustAnchorRefreshIntervalUnit" value="SECONDS" />
-        <property name="diagnoseTriggers" ref="diagnose-triggers"/>
-=======
         <property name="handshakeTimeout"
 		  value="#{T(java.util.concurrent.TimeUnit).MILLISECONDS.convert(
 			 ${srm.limits.jetty-connector.handshake.timeout},
@@ -611,7 +593,7 @@
         <property name="hostCertRefreshIntervalUnit" value="${srm.authn.hostcert.refresh.unit}" />
         <property name="trustAnchorRefreshInterval" value="${srm.authn.capath.refresh}" />
         <property name="trustAnchorRefreshIntervalUnit" value="${srm.authn.capath.refresh.unit}" />
->>>>>>> 55f703e6
+        <property name="diagnoseTriggers" ref="diagnose-triggers"/>
         <property name="excludeCipherSuites" ref="banned-ciphers"/>
     </bean>
 
@@ -638,14 +620,6 @@
         <property name="requireClientAuth" value="true"/>
         <property name="acceptNoClientCerts" value="false"/>
         <property name="gssMode" value="ssl"/>
-<<<<<<< HEAD
-        <property name="handshakeTimeout" value="10000" />
-        <property name="hostCertRefreshInterval" value="${grid.hostcert.refresh}" />
-        <property name="hostCertRefreshIntervalUnit" value="SECONDS" />
-        <property name="trustAnchorRefreshInterval" value="${grid.ca.refresh}" />
-        <property name="trustAnchorRefreshIntervalUnit" value="SECONDS" />
-        <property name="diagnoseTriggers" ref="diagnose-triggers"/>
-=======
         <property name="handshakeTimeout"
 		  value="#{T(java.util.concurrent.TimeUnit).MILLISECONDS.convert(
 			 ${srm.limits.jetty-connector.handshake.timeout},
@@ -654,7 +628,7 @@
         <property name="hostCertRefreshIntervalUnit" value="${srm.authn.hostcert.refresh.unit}" />
         <property name="trustAnchorRefreshInterval" value="${srm.authn.capath.refresh}" />
         <property name="trustAnchorRefreshIntervalUnit" value="${srm.authn.capath.refresh.unit}" />
->>>>>>> 55f703e6
+        <property name="diagnoseTriggers" ref="diagnose-triggers"/>
         <property name="excludeCipherSuites" ref="banned-ciphers"/>
     </bean>
 
