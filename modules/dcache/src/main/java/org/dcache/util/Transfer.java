package org.dcache.util;

import com.google.common.collect.Sets;
import com.google.common.primitives.Longs;
import org.slf4j.Logger;
import org.slf4j.LoggerFactory;
import org.slf4j.MDC;

import javax.security.auth.Subject;

import java.io.IOException;
import java.net.InetSocketAddress;
import java.util.EnumSet;
import java.util.Set;
import java.util.concurrent.TimeUnit;

import diskCacheV111.poolManager.RequestContainerV5;
import diskCacheV111.util.CacheException;
import diskCacheV111.util.CheckStagePermission;
import diskCacheV111.util.FileExistsCacheException;
import diskCacheV111.util.FileIsNewCacheException;
import diskCacheV111.util.FileNotFoundCacheException;
import diskCacheV111.util.FsPath;
import diskCacheV111.util.NotFileCacheException;
import diskCacheV111.util.NotInTrashCacheException;
import diskCacheV111.util.PnfsHandler;
import diskCacheV111.util.PnfsId;
import diskCacheV111.util.TimeoutCacheException;
import diskCacheV111.vehicles.DoorRequestInfoMessage;
import diskCacheV111.vehicles.DoorTransferFinishedMessage;
import diskCacheV111.vehicles.IoDoorEntry;
import diskCacheV111.vehicles.IoJobInfo;
import diskCacheV111.vehicles.PnfsCreateEntryMessage;
import diskCacheV111.vehicles.PoolAcceptFileMessage;
import diskCacheV111.vehicles.PoolDeliverFileMessage;
import diskCacheV111.vehicles.PoolIoFileMessage;
import diskCacheV111.vehicles.PoolMgrSelectReadPoolMsg;
import diskCacheV111.vehicles.PoolMgrSelectWritePoolMsg;
import diskCacheV111.vehicles.PoolMoverKillMessage;
import diskCacheV111.vehicles.ProtocolInfo;
import diskCacheV111.vehicles.StorageInfo;

import dmg.cells.nucleus.CDC;
import dmg.cells.nucleus.CellAddressCore;
import dmg.cells.nucleus.CellPath;
import dmg.cells.nucleus.NoRouteToCellException;
import dmg.util.TimebasedCounter;

import org.dcache.acl.enums.AccessMask;
import org.dcache.cells.CellStub;
import org.dcache.commons.util.NDC;
import org.dcache.namespace.FileAttribute;
import org.dcache.namespace.FileType;
import org.dcache.vehicles.FileAttributes;

import static com.google.common.base.Preconditions.checkNotNull;
import org.dcache.auth.Subjects;
import static org.dcache.namespace.FileAttribute.*;
import static org.dcache.util.MathUtils.addWithInfinity;
import static org.dcache.util.MathUtils.subWithInfinity;

/**
 * Facade for transfer related operations. Encapulates information
 * about and typical operations of a transfer.
 */
public class Transfer implements Comparable<Transfer>
{
    protected static final Logger _log = LoggerFactory.getLogger(Transfer.class);

    private static final TimebasedCounter _sessionCounter =
        new TimebasedCounter();

    protected final PnfsHandler _pnfs;
    protected final long _startedAt;
    protected final FsPath _path;
    protected final Subject _subject;
    protected final long _sessionId;
    protected final Object _session;

    protected CellStub _poolManager;
    protected CellStub _pool;
    protected CellStub _billing;
    protected CheckStagePermission _checkStagePermission;

    private String _cellName;
    private String _domainName;

    private String _poolName;
    private CellAddressCore _poolAddress;
    private Integer _moverId;
    private boolean _hasMoverBeenCreated;
    private boolean _hasMoverFinished;
    private String _status;
    private CacheException _error;
    private FileAttributes _fileAttributes = new FileAttributes();
    private ProtocolInfo _protocolInfo;
    private boolean _isWrite;
    private InetSocketAddress _clientAddress;

    private long _allocated;

    private PoolMgrSelectReadPoolMsg.Context _readPoolSelectionContext;
    private boolean _isBillingNotified;
    private boolean _isOverwriteAllowed;

    private Set<FileAttribute> _additionalAttributes =
            EnumSet.noneOf(FileAttribute.class);

    /**
     * Constructs a new Transfer object.
     *
     * @param pnfs PnfsHandler used for pnfs communication
     * @param namespaceSubject The subject performing the namespace operations
     * @param ioSubject The subject performing the transfer
     * @param path The path of the file to transfer
     */
    public Transfer(PnfsHandler pnfs, Subject namespaceSubject, Subject ioSubject, FsPath path) {
        _pnfs = new PnfsHandler(pnfs, namespaceSubject);
        _subject = ioSubject;
        _path = path;
        _startedAt = System.currentTimeMillis();
        _sessionId = _sessionCounter.next();
        _session = CDC.getSession();
        _checkStagePermission = new CheckStagePermission(null);
    }

    /**
     * Constructs a new Transfer object.
     *
     * @param pnfs PnfsHandler used for pnfs communication
     * @param subject The subject performing the transfer and namespace operations
     * @param path The path of the file to transfer
     */
    public Transfer(PnfsHandler pnfs, Subject subject, FsPath path)
    {
        this(pnfs, subject, subject, path);
    }

    /**
     * Returns a ProtocolInfo suitable for selecting a pool. By
     * default the protocol info set with setProtocolInfo is returned.
     */
    protected ProtocolInfo getProtocolInfoForPoolManager()
    {
        checkNotNull(_protocolInfo);
        return _protocolInfo;
    }

    /**
     * Returns a ProtocolInfo suitable for starting a mover. By
     * default the protocol info set with setProtocolInfo is returned.
     */
    protected ProtocolInfo getProtocolInfoForPool()
    {
        checkNotNull(_protocolInfo);
        return _protocolInfo;
    }

    /**
     * Sets the ProtocolInfo used for the transfer.
     */
    public synchronized void setProtocolInfo(ProtocolInfo info)
    {
        _protocolInfo = info;
    }

    /**
     * Returns the ProtocolInfo used for the transfer. May be null.
     */
    public synchronized ProtocolInfo getProtocolInfo()
    {
        return _protocolInfo;
    }

    /**
     * Orders Transfer objects according to hash value. Makes it
     * possible to add Transfer objects to tree based collections.
     */
    @Override
    public int compareTo(Transfer o)
    {
        return Longs.compare(o.getSessionId(), getSessionId());
    }

    /**
     * Returns the session ID of this transfer. The session ID
     * uniquely identifies this transfer object within this VM
     * instance.
     *
     * The session ID is used as the message ID for both the pool
     * selection message sent to PoolManager and the io file message
     * to the pool. The DoorTransferFinishedMessage from the pool will
     * have the same ID.
     *
     * IoDoorEntry instances provided for monitoring will contain the
     * session ID and the active transfer page of the httpd service
     * reports the session ID in the sequence column.
     *
     * The session ID is not to be confused with session string
     * identifier used for logging. The former identifies a single
     * transfer while the latter identifies a user session and could
     * in theory span multiple transfers.
     */
    public long getSessionId()
    {
        return _sessionId;
    }

    /**
     * Sets CellStub for PoolManager.
     */
    public synchronized void setPoolManagerStub(CellStub stub)
    {
        _poolManager = stub;
    }

    /**
     * Sets CellStub for pools.
     */
    public synchronized void setPoolStub(CellStub stub)
    {
        _pool = stub;
    }

    /**
     * Sets CellStub for Billing.
     */
    public synchronized void setBillingStub(CellStub stub)
    {
        _billing = stub;
    }


    public synchronized void
        setCheckStagePermission(CheckStagePermission checkStagePermission)
    {
        _checkStagePermission = checkStagePermission;
    }

    /**
     * Sets the current status of a pool. May be null.
     */
    public synchronized void setStatus(String status)
    {
        if (status != null) {
            _log.warn("Status: {}", status);
            //_log.debug("Status: {}", status);
        }
        _status = status;
    }

    /**
     * Sets the current status of a pool. May be null.
     */
    public synchronized String getStatus()
    {
        return _status;
    }

    /**
     * When true, existing files will be overwritten on write.
     */
    public synchronized void setOverwriteAllowed(boolean allowed)
    {
        _isOverwriteAllowed = allowed;
    }

    /**
     * Sets the FileAttributes of the file to transfer.
     */
    public synchronized FileAttributes getFileAttributes()
    {
        return _fileAttributes;
    }

    /**
     * Sets the FileAttributes of the file to transfer.
     */
    public synchronized void setFileAttributes(FileAttributes fileAttributes)
    {
        _fileAttributes = fileAttributes;
    }

    /**
     * Returns the PnfsId of the file to be transferred.
     */
    public synchronized PnfsId getPnfsId()
    {
        return _fileAttributes.isDefined(PNFSID) ? _fileAttributes.getPnfsId() : null;
    }

    /**
     * Sets the PnfsId of the file to be transferred.
     */
    public synchronized void setPnfsId(PnfsId pnfsid)
    {
        _fileAttributes.setPnfsId(pnfsid);
    }

    /**
     * Returns the StorageInfo of the file to transfer.
     */
    public synchronized StorageInfo getStorageInfo()
    {
        return _fileAttributes.getStorageInfo();
    }

    /**
     * Sets the StorageInfo of the file to transfer.
     */
    public synchronized void setStorageInfo(StorageInfo info)
    {
        _fileAttributes.setStorageInfo(info);
    }

    /**
     * Sets whether this is an upload.
     */
    public synchronized void setWrite(boolean isWrite)
    {
        _isWrite = isWrite;
    }

    /**
     * Returns whether this is an upload.
     */
    public synchronized boolean isWrite()
    {
        return _isWrite;
    }

    /**
     * Registers the fact that the transfer now has a mover.
     *
     * @param moverId The mover ID of the transfer.
     */
    public synchronized void setMoverId(Integer moverId)
    {
        _moverId = moverId;
        _hasMoverBeenCreated = (_moverId != null);
    }

    /**
     * Returns the ID of the mover of this transfer.
     */
    public synchronized Integer getMoverId()
    {
        return _moverId;
    }

    /**
     * Returns whether this transfer has a mover (to the best of our
     * knowledge).
     */
    public synchronized boolean hasMover()
    {
        return _hasMoverBeenCreated && !_hasMoverFinished;
    }

    /**
     * Sets the pool to use for this transfer.
     */
    public synchronized void setPool(String pool)
    {
        _poolName = pool;
    }

    /**
     * Returns the pool to use for this transfer.
     */
    public synchronized String getPool()
    {
        return _poolName;
    }

    /**
     * Sets the address of the pool to use for this transfer.
     */
    public synchronized void setPoolAddress(CellAddressCore poolAddress)
    {
        _poolAddress = poolAddress;
    }

    /**
     * Returns the address of the pool to use for this transfer.
     */
    public synchronized CellAddressCore getPoolAddress()
    {
        return _poolAddress;
    }

    /**
     * Initialises the session value in the cells diagnostic context
     * (CDC). The session value is attached to the thread.
     *
     * The session key is pushed to the NDC for purposes of logging.
     *
     * The format of the session value is chosen to be compatible with
     * the transaction ID format as found in the
     * InfoMessage.getTransaction method.
     *
     * @throws IllegalStateException when the thread is not already
     *         associcated with a cell through the CDC.
     */
    public static void initSession()
    {
        Object domainName = MDC.get(CDC.MDC_DOMAIN);
        if (domainName == null) {
            throw new IllegalStateException("Missing domain name in MDC");
        }
        Object cellName = MDC.get(CDC.MDC_CELL);
        if (cellName == null) {
            throw new IllegalStateException("Missing cell name in MDC");
        }
        CDC.createSession("door:" + cellName + "@" + domainName + ":");
        NDC.push(CDC.getSession());
    }

    /**
     * The transaction uniquely (with a high probably) identifies this
     * transfer.
     */
    public synchronized String getTransaction()
    {
        if (_session != null) {
            return _session.toString() + "-" + _sessionId;
        } else if (_cellName != null && _domainName != null) {
            return "door:" + _cellName + "@" + _domainName + "-" + _sessionId;
        } else {
            return String.valueOf(_sessionId);
        }
    }

    /**
     * Signals that the mover of this transfer finished.
     */
    public synchronized void finished(CacheException error)
    {
        _hasMoverFinished = true;
        _error = error;
        notifyAll();
    }

    /**
     * Signals that the mover of this transfer finished.
     */
    public final synchronized void finished(int rc, String error)
    {
        if (rc != 0) {
            finished(new CacheException(rc, error));
        } else {
            finished((CacheException) null);
        }
    }

    /**
     * Signals that the mover of this transfer finished.
     */
    public final synchronized void finished(DoorTransferFinishedMessage msg)
    {
        setFileAttributes(msg.getFileAttributes());
        setProtocolInfo(msg.getProtocolInfo());
        if (msg.getReturnCode() != 0) {
            finished(CacheExceptionFactory.exceptionOf(msg));
        } else {
            finished((CacheException) null);
        }
    }

    /**
     * Sets the cell name of the door handling the transfer.
     */
    public synchronized void setCellName(String cellName)
    {
        _cellName = cellName;
    }

    /**
     * Returns the cell name of the door handling the transfer.
     */
    public synchronized String getCellName()
    {
        return _cellName;
    }

    /**
     * Sets the domain name of the door handling the transfer.
     */
    public synchronized void setDomainName(String domainName)
    {
        _domainName = domainName;
    }

    /**
     * Returns the domain name of the door handling the transfer.
     */
    public synchronized String getDomainName()
    {
        return _domainName;
    }

    /**
     * The client address is the socket address from which the
     * transfer was initiated.
     */
    public synchronized void setClientAddress(InetSocketAddress address)
    {
        _clientAddress = address;
    }

    public synchronized InetSocketAddress getClientAddress()
    {
        return _clientAddress;
    }

    public boolean waitForMover(long timeout, TimeUnit unit)
            throws CacheException, InterruptedException
    {
        return waitForMover(unit.toMillis(timeout));
    }

    /**
     * Blocks until the mover of this transfer finished, or until
     * a timeout is reached. Relies on the
     * DoorTransferFinishedMessage being injected into the
     * transfer through the <code>finished</code> method.
     *
     * @param millis The timeout in milliseconds
     * @return true when the mover has finished
     * @throws CacheException if the mover failed
     * @throws InterruptedException if the thread is interrupted
     */
    public synchronized boolean waitForMover(long millis)
        throws CacheException, InterruptedException
    {
        long deadline = System.currentTimeMillis() + millis;
        while (!_hasMoverFinished && System.currentTimeMillis() < deadline) {
            wait(deadline - System.currentTimeMillis());
        }

        if (_error != null) {
            throw _error;
        }

        return _hasMoverFinished;
    }

    /**
     * Returns an IoDoorEntry describing the transfer. This is
     * used by the "Active Transfer" view of the HTTP monitor.
     */
    public synchronized IoDoorEntry getIoDoorEntry()
    {
        return new IoDoorEntry(_sessionId,
                               getPnfsId(),
                               _poolName,
                               _status,
                               _startedAt,
                               _clientAddress.getHostString());
    }

    /**
     * Creates a new name space entry for the file to transfer. This
     * will fill in the PnfsId and StorageInfo of the file and mark
     * the transfer as an upload.
     *
     * Will fail if the subject of the transfer doesn't have
     * permission to create the file.
     *
     * If the parent directories don't exist, then they will be
     * created.
     *
     * @throws CacheException if creating the entry failed
     */
    public void createNameSpaceEntryWithParents()
        throws CacheException
    {
        try {
            createNameSpaceEntry();
        } catch (NotInTrashCacheException | FileNotFoundCacheException e) {
            _pnfs.createDirectories(_path.getParent());
            createNameSpaceEntry();
        }
    }

    /**
     * Creates a new name space entry for the file to transfer. This
     * will fill in the PnfsId and StorageInfo of the file and mark
     * the transfer as an upload.
     *
     * Will fail if the subject of the transfer doesn't have
     * permission to create the file.
     *
     * @throws CacheException if creating the entry failed
     */
    public void createNameSpaceEntry()
        throws CacheException
    {
        setStatus("PnfsManager: Creating name space entry");
        try {
            PnfsCreateEntryMessage msg;
            try {
                msg = _pnfs.createPnfsEntry(_path.toString());
            } catch (FileExistsCacheException e) {
                /* REVISIT: This should be moved to PnfsManager with a
                 * flag in the PnfsCreateEntryMessage.
                 */
                if (!_isOverwriteAllowed) {
                    throw e;
                }
                _pnfs.deletePnfsEntry(_path.toString(), EnumSet.of(FileType.REGULAR));
                msg = _pnfs.createPnfsEntry(_path.toString());
            }

            setFileAttributes(msg.getFileAttributes());
            setWrite(true);
        } finally {
            setStatus(null);
        }
    }

    /**
     * Reads the name space entry of the file to transfer. This
     * will fill in the PnfsId and StorageInfo of the file and
     * mark the transfer as a download.
     *
     * Will fail if the subject of the transfer doesn't have
     * permission to read the file.
     *
     * @throws CacheException if reading the entry failed
     */
    public void readNameSpaceEntry()
        throws CacheException
    {
        setStatus("PnfsManager: Fetching storage info");
        try {
            Set<FileAttribute> request =
                EnumSet.of(PNFSID, TYPE, STORAGEINFO, SIZE);
            request.addAll(_additionalAttributes);
            request.addAll(PoolMgrSelectReadPoolMsg.getRequiredAttributes());
            Set<AccessMask> mask = EnumSet.of(AccessMask.READ_DATA);
            PnfsId pnfsId = getPnfsId();
            FileAttributes attributes;
            if (pnfsId != null) {
                attributes = _pnfs.getFileAttributes(pnfsId, request, mask);
            } else {
                attributes = _pnfs.getFileAttributes(_path.toString(), request, mask);
            }

            /* We can only read regular files.
             */
            FileType type = attributes.getFileType();
            if (type == FileType.DIR || type == FileType.SPECIAL) {
                throw new NotFileCacheException("Not a regular file");
            }

            setFileAttributes(attributes);
            setWrite(false);
        } finally {
            setStatus(null);
        }
    }

    /**
     * Specify a set of additional attributes as part of this transfer's
     * namespace operation.  Any prior specified extra attributes are removed.
     * In addition, some attributes required by this class and are always
     * fetched.
     */
    protected void setAdditionalAttributes(Set<FileAttribute> attributes)
    {
        _additionalAttributes = Sets.immutableEnumSet(attributes);
    }

    /**
     * Discover the set of additional attributes that will be fetched as part
     * of this transfer's namespace operation.  In addition to the returned
     * set, this class will always fetch certain attributes, which may not be
     * reflected in the returned set.
     */
    protected Set<FileAttribute> getAdditionalAttributes()
    {
        return _additionalAttributes;
    }

    /**
     * Returns the length of the file to be transferred.
     * @throw IllegalStateException if the length isn't known
     */
    public synchronized long getLength()
    {
        return _fileAttributes.getSize();
    }

    /**
     * Sets the length of the file to be uploaded. Only valid for
     * uploads.
     */
    public synchronized void setLength(long length)
    {
        if (!isWrite()) {
            throw new IllegalStateException("Can only set length for uploads");
        }
        _fileAttributes.setSize(length);
    }

    /**
     * Sets the size of the preallocation to make.
     *
     * Only affects uploads. If the upload is larger than the
     * preallocation, then the upload may fail.
     */
    public synchronized void setAllocation(long length)
    {
        _allocated = length;
    }

    /**
     * Returns the read pool selection context.
     */
    protected synchronized
        PoolMgrSelectReadPoolMsg.Context getReadPoolSelectionContext()
    {
        return _readPoolSelectionContext;
    }

    /**
     * Sets the previous read pool selection message. The message
     * contains state that is maintained accross repeated pool
     * selections.
     */
    protected synchronized
        void setReadPoolSelectionContext(PoolMgrSelectReadPoolMsg.Context context)
    {
        _readPoolSelectionContext = context;
    }

    /**
     * Selects a pool suitable for the transfer.
     */
    public void selectPool()
        throws CacheException, InterruptedException
    {
        selectPool(_poolManager.getTimeoutInMillis());
    }

    /**
     * Selects a pool suitable for the transfer.
     */
    private void selectPool(long timeout)
        throws CacheException, InterruptedException
    {
        FileAttributes fileAttributes = getFileAttributes();

        setStatus("PoolManager: Selecting pool");
        try {
            ProtocolInfo protocolInfo = getProtocolInfoForPoolManager();
            if (isWrite()) {
                long allocated = _allocated;
                if (allocated == 0) {
                    allocated = fileAttributes.getSize();
                }
                PoolMgrSelectWritePoolMsg request =
                    new PoolMgrSelectWritePoolMsg(fileAttributes,
                                                  protocolInfo,
                                                  allocated);
                request.setId(_sessionId);
                request.setSubject(_subject);
                request.setSubject(Subjects.ROOT); //added
                request.setPnfsPath(_path.toString());

                PoolMgrSelectWritePoolMsg reply =
                    _poolManager.sendAndWait(request, timeout);
<<<<<<< HEAD

                if (reply.getReturnCode() == 0) {
                    setPool(reply.getPoolName());
                    setPoolAddress(reply.getPoolAddress());
                    setStorageInfo(reply.getStorageInfo());
                }
=======
                setPool(reply.getPoolName());
                setPoolAddress(reply.getPoolAddress());
                setFileAttributes(reply.getFileAttributes());
>>>>>>> 91a2ed3d
            } else if (!_fileAttributes.getStorageInfo().isCreatedOnly()) {
                EnumSet<RequestContainerV5.RequestState> allowedStates =
                    _checkStagePermission.canPerformStaging(_subject, fileAttributes.getStorageInfo())
                    ? RequestContainerV5.allStates
                    : RequestContainerV5.allStatesExceptStage;

                PoolMgrSelectReadPoolMsg request =
                    new PoolMgrSelectReadPoolMsg(fileAttributes,
                                                 protocolInfo,
                                                 getReadPoolSelectionContext(),
                                                 allowedStates);
                request.setId(_sessionId);
                request.setSubject(_subject);
                request.setPnfsPath(_path.toString());

                PoolMgrSelectReadPoolMsg reply =
                    _poolManager.sendAndWait(request, timeout);
                setPool(reply.getPoolName());
                setPoolAddress(reply.getPoolAddress());
                setFileAttributes(reply.getFileAttributes());
                setReadPoolSelectionContext(reply.getContext());
            } else {
                throw new FileIsNewCacheException();
            }
        } catch (IOException e) {
            throw new CacheException(CacheException.UNEXPECTED_SYSTEM_EXCEPTION,
                                     e.getMessage());
        } finally {
            setStatus(null);
        }
    }

    /**
     * Creates a mover for the transfer.
     *
     * @param queue The mover queue of the transfer; may be null
     */
    public void startMover(String queue)
            throws CacheException, InterruptedException
    {
        startMover(queue, _pool.getTimeoutInMillis());
    }

    /**
     * Creates a mover for the transfer.
     *
     * @param queue The mover queue of the transfer; may be null
     */
    public void startMover(String queue, long timeout)
        throws CacheException, InterruptedException
    {
        FileAttributes fileAttributes = getFileAttributes();
        String pool = getPool();

        if (fileAttributes == null|| pool == null) {
            throw new IllegalStateException("Need PNFS ID, file attributes and pool before a mover can be started");
        }

        setStatus("Pool " + pool + ": Creating mover");
        try {
            ProtocolInfo protocolInfo = getProtocolInfoForPool();
            PoolIoFileMessage message;
            if (isWrite()) {
                message =
                    new PoolAcceptFileMessage(pool, protocolInfo, fileAttributes);
            } else {
                message =
                    new PoolDeliverFileMessage(pool, protocolInfo, fileAttributes);
            }
            message.setIoQueueName(queue);
            message.setInitiator(getTransaction());
            message.setId(_sessionId);
            message.setSubject(_subject);

            /* As always, PoolIoFileMessage has to be sent via the
             * PoolManager (which could be the SpaceManager).
             */
            CellPath poolPath =
                (CellPath) _poolManager.getDestinationPath().clone();
            poolPath.add(getPoolAddress());

            setMoverId(_pool.sendAndWait(poolPath, message, timeout).getMoverId());
        } finally {
            setStatus(null);
        }
    }

    public void killMover(long timeout, TimeUnit unit)
    {
        killMover(unit.toMillis(timeout));
    }


    /**
     * Kills the mover of the transfer. Blocks until the mover has
     * died or until a timeout is reached. An error is logged if
     * the mover failed to die or if the timeout was reached.
     *
     * @param millis Timeout in milliseconds
     */
    public void killMover(long millis)
    {
        if (!hasMover()) {
            return;
        }

        Integer moverId = getMoverId();
        String pool = getPool();
        CellAddressCore poolAddress = getPoolAddress();
        setStatus("Mover " + pool + "/" + moverId + ": Killing mover");
        try {
            /* Kill the mover.
             */
            PoolMoverKillMessage message =
                new PoolMoverKillMessage(pool, moverId);
            message.setReplyRequired(false);
            _pool.send(new CellPath(poolAddress), message);

            /* To reduce the risk of orphans when using PNFS, we wait
             * for the transfer confirmation.
             */
            if (millis > 0 && !waitForMover(millis)) {
                _log.error("Failed to kill mover " + pool + "/" + moverId
                           + ": Timeout");
            }
        } catch (CacheException e) {
            // Not surprising that the pool reported a failure
            // when we killed the mover.
            _log.debug("Killed mover and pool reported: " +
                       e.getMessage());
        } catch (InterruptedException e) {
            _log.warn("Failed to kill mover " + pool + "/" + moverId
                      + ": " + e.getMessage());
            Thread.currentThread().interrupt();
        } catch (NoRouteToCellException e) {
            _log.error("Failed to kill mover " + pool + "/" + moverId
                       + ": " + e.getMessage());
        } finally {
            setStatus(null);
        }
    }

    public IoJobInfo queryMoverInfo()
        throws CacheException, InterruptedException
    {
        if (!hasMover()) {
            throw new IllegalStateException("Transfer has no mover");
        }

        return _pool.sendAndWait(new CellPath(getPoolAddress()),
                                 "mover ls -binary " + getMoverId(),
                                 IoJobInfo.class);
    }

    /**
     * Deletes the name space entry of the file. Only valid for
     * uploads. In case of failures, an error is logged.
     */
    public void deleteNameSpaceEntry()
    {
        if (!isWrite()) {
            throw new IllegalStateException("Can only delete name space entry for uploads");
        }
        PnfsId pnfsId = getPnfsId();
        if (pnfsId != null) {
            setStatus("PnfsManager: Deleting name space entry");
            try {
                _pnfs.deletePnfsEntry(pnfsId, _path.toString());
            } catch (CacheException e) {
                _log.error("Failed to delete file after failed upload: " +
                           _path + " (" + pnfsId + "): " + e.getMessage());
            } finally {
                setStatus(null);
            }
        }
    }

    /**
     * Sends billing information to the billing cell. Any invocation
     * beyond the first is ignored.
     *
     * @param code The error code of the transfer; zero indicates success
     * @param error The error string of the transfer; may be empty
     */
    public synchronized void notifyBilling(int code, String error)
    {
        if (_isBillingNotified) {
            return;
        }

        try {
            DoorRequestInfoMessage msg =
                new DoorRequestInfoMessage(getCellName() + "@" + getDomainName());
            msg.setSubject(_subject);
            msg.setPath(_path.toString());
            msg.setTransactionDuration(System.currentTimeMillis() - _startedAt);
            msg.setTransaction(getTransaction());
            msg.setClient(_clientAddress.getAddress().getHostAddress());
            msg.setPnfsId(getPnfsId());
            msg.setResult(code, error);
            if (_fileAttributes.isDefined(STORAGEINFO)) {
                msg.setStorageInfo(_fileAttributes.getStorageInfo());
            }
            _billing.send(msg);

            _isBillingNotified = true;
        } catch (NoRouteToCellException e) {
            _log.error("Failed to register transfer in billing: " +
                       e.getMessage());
        }
    }

    /**
     * Select a pool and start a mover. Failed attempts are handled
     * according to the {@link TransferRetryPolicy}. Note, that there
     * will be no retries on uploads.
     *
     * @param queue where mover should be started
     * @param policy to handle error cases
     * @throws CacheException
     * @throws InterruptedException
     */
    public void
        selectPoolAndStartMover(String queue, TransferRetryPolicy policy)
        throws CacheException, InterruptedException
    {
        long deadLine =
                addWithInfinity(System.currentTimeMillis(), policy.getTotalTimeOut());
        long retryCount = policy.getRetryCount();
        long retryPeriod = policy.getRetryPeriod();

        while (true) {
            boolean gotPool = false;
            long start = System.currentTimeMillis();
            CacheException lastFailure;
            try {
                selectPool(subWithInfinity(deadLine, System.currentTimeMillis()));
                gotPool = true;
                startMover(queue,
                        Math.min(subWithInfinity(deadLine, System.currentTimeMillis()),
                                policy.getMoverStartTimeout()));
                return;
            } catch (TimeoutCacheException e) {
                if (gotPool && isWrite()) {
                    /* We cannot know whether the mover was actually
                     * started or not. Retrying is therefore not an
                     * option.
                     */
                    throw e;
                }
                lastFailure = e;
            } catch (CacheException e) {
                switch (e.getRc()) {
                case CacheException.OUT_OF_DATE:
                case CacheException.POOL_DISABLED:
                case CacheException.FILE_NOT_IN_REPOSITORY:
                    _log.info("Retrying pool selection: {}", e.getMessage());
                    if (!isWrite()) {
                        readNameSpaceEntry();
                    }
                    continue;
                case CacheException.FILE_IN_CACHE:
                    throw e;
                case CacheException.NO_POOL_CONFIGURED:
                    _log.error(e.getMessage());
                    throw e;
                case CacheException.NO_POOL_ONLINE:
                    _log.warn(e.getMessage());
                    throw e;
                default:
                    _log.error(e.getMessage());
                    break;
                }
                lastFailure = e;
            }

            --retryCount;

            /* We rate limit the retry loop: two consecutive
             * iterations are separated by at least retryPeriod.
             */
            long now = System.currentTimeMillis();
            long timeToSleep =
                Math.max(0, retryPeriod - (now - start));

            if (retryCount == 0 || subWithInfinity(deadLine, now) <= timeToSleep) {
                throw lastFailure;
            }

            setStatus("Sleeping (" + lastFailure.getMessage() + ")");
            try {
                Thread.sleep(timeToSleep);
            } finally {
                setStatus(null);
            }

            if (!isWrite()) {
                readNameSpaceEntry();
            }
        }
    }
}<|MERGE_RESOLUTION|>--- conflicted
+++ resolved
@@ -54,7 +54,6 @@
 import org.dcache.vehicles.FileAttributes;
 
 import static com.google.common.base.Preconditions.checkNotNull;
-import org.dcache.auth.Subjects;
 import static org.dcache.namespace.FileAttribute.*;
 import static org.dcache.util.MathUtils.addWithInfinity;
 import static org.dcache.util.MathUtils.subWithInfinity;
@@ -243,8 +242,7 @@
     public synchronized void setStatus(String status)
     {
         if (status != null) {
-            _log.warn("Status: {}", status);
-            //_log.debug("Status: {}", status);
+            _log.debug("Status: {}", status);
         }
         _status = status;
     }
@@ -766,23 +764,13 @@
                                                   allocated);
                 request.setId(_sessionId);
                 request.setSubject(_subject);
-                request.setSubject(Subjects.ROOT); //added
                 request.setPnfsPath(_path.toString());
 
                 PoolMgrSelectWritePoolMsg reply =
                     _poolManager.sendAndWait(request, timeout);
-<<<<<<< HEAD
-
-                if (reply.getReturnCode() == 0) {
-                    setPool(reply.getPoolName());
-                    setPoolAddress(reply.getPoolAddress());
-                    setStorageInfo(reply.getStorageInfo());
-                }
-=======
                 setPool(reply.getPoolName());
                 setPoolAddress(reply.getPoolAddress());
                 setFileAttributes(reply.getFileAttributes());
->>>>>>> 91a2ed3d
             } else if (!_fileAttributes.getStorageInfo().isCreatedOnly()) {
                 EnumSet<RequestContainerV5.RequestState> allowedStates =
                     _checkStagePermission.canPerformStaging(_subject, fileAttributes.getStorageInfo())
@@ -1026,6 +1014,7 @@
                                 policy.getMoverStartTimeout()));
                 return;
             } catch (TimeoutCacheException e) {
+                _log.warn(e.getMessage());
                 if (gotPool && isWrite()) {
                     /* We cannot know whether the mover was actually
                      * started or not. Retrying is therefore not an
