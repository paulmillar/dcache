--- conflicted
+++ resolved
@@ -209,15 +209,9 @@
      *
      * @param mover
      */
-<<<<<<< HEAD
-    public void addHandler(stateid4 stateid, MoverBridge moverBridge) {
-        _log.debug("added io handler: {} for stateid {}", moverBridge, stateid);
-        _activeIO.put(stateid, moverBridge );
-=======
     public void add(NfsMover mover) {
         _log.debug("registering new mover {}", mover);
         _activeIO.put(mover.getStateId(), mover );
->>>>>>> 9904943d
     }
 
     /**
@@ -225,15 +219,9 @@
      *
      * @param mover
      */
-<<<<<<< HEAD
-    public void removeHandler(stateid4 stateid) {
-        _log.debug("removing io handler for stateid {}", stateid);
-        _activeIO.remove(stateid);
-=======
     public void remove(NfsMover mover) {
         _log.debug("un-removing io handler for stateid {}", mover);
         _activeIO.remove(mover.getStateId());
->>>>>>> 9904943d
     }
 
     private static class EDSNFSv4OperationFactory implements NFSv4OperationFactory {
