--- conflicted
+++ resolved
@@ -4587,137 +4587,6 @@
                 }
         }
 
-<<<<<<< HEAD
-        public void selectPool(CellMessage cellMessage,
-                               boolean isReply)
-                throws Exception {
-                PoolMgrSelectPoolMsg selectPool =
-                        (PoolMgrSelectPoolMsg)cellMessage.getMessageObject();
-                logger.trace("selectPool({})", selectPool);
-                logger.warn("selectPool({})", selectPool);
-                String pnfsPath = selectPool.getPnfsPath();
-                PnfsId pnfsId   = selectPool.getPnfsId();
-                if( !(selectPool instanceof PoolMgrSelectWritePoolMsg) ||
-                    pnfsPath == null) {
-                        if(!isReply) {
-                                logger.trace("just forwarding the message to {}",
-                                             poolManager);
-                                cellMessage.getDestinationPath().add(new CellPath(poolManager));
-                                cellMessage.nextDestination() ;
-                                sendMessage(cellMessage) ;
-                        }
-                        return;
-                }
-                PoolMgrSelectWritePoolMsg selectWritePool = (PoolMgrSelectWritePoolMsg) selectPool;
-                File file = null;
-                FileAttributes fileAttributes = selectPool.getFileAttributes();
-                if (!isReply) {
-                        /*
-                         * message on the way to PoolManager
-                         *
-                         */
-                        try {
-                                logger.trace("selectPool: getFiles({})", pnfsPath);
-                                Set<File> files = getFiles(pnfsPath);
-                                for (File f: files) {
-                                        if (f.getPnfsId()==null) {
-                                                file=f;
-                                                break;
-                                        }
-                                }
-                        }
-                        catch (Exception e) {
-                                /*
-                                 * this is expected for implicit space reservations
-                                 */
-                                logger.trace("failed to find file: {}", e.getMessage());
-                        }
-                        if(file==null) {
-                                /*
-                                 * we are here in case of implicit space reservations
-                                 *
-                                 */
-                                AccessLatency al = fileAttributes.getAccessLatency();
-                                RetentionPolicy rp = fileAttributes.getRetentionPolicy();
-                                String defaultSpaceToken = fileAttributes.getStorageInfo().getMap().get("writeToken");
-                                ProtocolInfo protocolInfo = selectWritePool.getProtocolInfo();
-                                Subject subject = selectWritePool.getSubject();
-
-                                if (defaultSpaceToken==null) {
-                                        boolean hasIdentity =
-                                            !Subjects.getFqans(subject).isEmpty() || Subjects.getUserName(subject) != null;
-                                        if(reserveSpaceForNonSRMTransfers && hasIdentity) {
-                                                logger.trace("selectPool: file is " +
-                                                             "not found, no prior " +
-                                                             "reservations for this file, " +
-                                                             "calling reserveAndUseSpace()");
-
-                                                file = reserveAndUseSpace(pnfsPath,
-                                                                          selectWritePool.getPnfsId(),
-                                                                          selectWritePool.getPreallocated(),
-                                                                          al,
-                                                                          rp,
-                                                                          subject,
-                                                                          protocolInfo,
-                                                                          fileAttributes);
-                                                logger.trace("selectPool: file is " +
-                                                             "not found, reserveAndUseSpace() " +
-                                                             "returned {}", file);
-                                        }
-                                        else {
-                                                logger.trace("selectPool: file is " +
-                                                             "not found, no prior " +
-                                                             "reservations for this file " +
-                                                             "reserveSpaceForNonSRMTransfers={} " +
-                                                             "subject={}",
-                                                             reserveSpaceForNonSRMTransfers,
-                                                             subject.getPrincipals());
-                                                forwardToPoolmanager(cellMessage);
-                                                return;
-                                        }
-                                }
-                                else {
-                                        logger.trace("selectPool: file is not " +
-                                                     "found, found default space " +
-                                                     "token, calling useSpace()");
-                                        long lifetime    = 1000*60*60;
-                                        long spaceToken = Long.parseLong(defaultSpaceToken);
-                                        long fileId     = useSpace(spaceToken,
-                                                                   subject,
-                                                                   selectWritePool.getPreallocated(),
-                                                                   lifetime,
-                                                                   pnfsPath,
-                                                                   selectWritePool.getPnfsId());
-                                        file = getFile(fileId);
-                                }
-                        }
-                        else {
-                                /*
-                                 * This takes care of records created by SRM before
-                                 * transfer has started
-                                 */
-                                updateSpaceFile(file.getId(),null,null,pnfsId,null,null,null);
-                        }
-                        long spaceId     = file.getSpaceId();
-                        Space space      = getSpace(spaceId);
-                        long linkGroupid = space.getLinkGroupId();
-                        LinkGroup linkGroup  = getLinkGroup(linkGroupid);
-                        String linkGroupName = linkGroup.getName();
-                        selectWritePool.setLinkGroup(linkGroupName);
-                        StorageInfo storageInfo = selectWritePool.getStorageInfo();
-                        storageInfo.setKey("SpaceToken",Long.toString(spaceId));
-                        if (fileAttributes.getSize() == 0 && file.getSizeInBytes() > 1) {
-                                fileAttributes.setSize(file.getSizeInBytes());
-                        }
-                        if (space.getDescription()!=null) {
-                                storageInfo.setKey("SpaceTokenDescription",space.getDescription());
-                        }
-                        cellMessage.getDestinationPath().add( new CellPath(poolManager) ) ;
-                        cellMessage.nextDestination() ;
-                        logger.trace("selectPool: found linkGroup = {}, " +
-                                     "forwarding message", linkGroupName);
-                        sendMessage(cellMessage) ;
-=======
         public void selectPoolOnRequest(CellMessage envelope, PoolMgrSelectWritePoolMsg selectWritePool)
                 throws Exception
         {
@@ -4738,7 +4607,6 @@
                         file = f;
                         break;
                     }
->>>>>>> 91a2ed3d
                 }
             } catch (Exception e) {
                 /*
