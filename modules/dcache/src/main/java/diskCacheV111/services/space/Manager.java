// -*- c-basic-offset: 8; -*-
//______________________________________________________________________________
//
// Space Manager - cell that handles space reservation management in SRM
//                 essentially a layer on top of a database
// database schema is described in ManagerSchemaConstants
//
// there are three essential tables:
//
//      +------------+  +--------+  +------------+
//      |srmlinkgroup|-<|srmspace|-<|srmspacefile|
//      +------------+  +--------+  +------------+
// srmlinkgroup contains field that caches sum(size-usedsize) of all space
// reservations belonging to the linkgroup. Field is called reservedspaceinbytes
//
// srmspace  contains fields that caches sum(size) of all files from srmspace
// that belong to this space reservation. Fields are usedspaceinbytes
//  (for files in state STORED) and allocatespaceinbytes
//  (for files in states RESERVED or TRANSFERRING)
//
// each time a space reservation is added/removed , reservedspaceinbytes in
// srmlinkgroup is updated
//
// each time a file is added/removed, usedspaceinbytes, allocatespaceinbytes and
// reservedspaceinbytes are updated depending on file state
//
//                                    Dmitry Litvintsev (litvinse@fnal.gov)
// $Id: Manager.java 9764 2008-07-07 17:48:24Z litvinse $
// $Author: litvinse $
//______________________________________________________________________________
package diskCacheV111.services.space;

import com.google.common.base.Preconditions;
import com.google.common.collect.Iterables;
import org.slf4j.Logger;
import org.slf4j.LoggerFactory;
import org.springframework.beans.factory.annotation.Required;

import javax.annotation.Nonnull;
import javax.security.auth.Subject;

import java.io.PrintWriter;
import java.io.Serializable;
import java.sql.Connection;
import java.sql.PreparedStatement;
import java.sql.ResultSet;
import java.sql.SQLException;
import java.util.ArrayList;
import java.util.Arrays;
import java.util.Collections;
import java.util.Date;
import java.util.EnumSet;
import java.util.HashMap;
import java.util.HashSet;
import java.util.Hashtable;
import java.util.List;
import java.util.Map;
import java.util.Objects;
import java.util.Set;

import diskCacheV111.services.space.message.CancelUse;
import diskCacheV111.services.space.message.ExtendLifetime;
import diskCacheV111.services.space.message.GetFileSpaceTokensMessage;
import diskCacheV111.services.space.message.GetLinkGroupIdsMessage;
import diskCacheV111.services.space.message.GetLinkGroupNamesMessage;
import diskCacheV111.services.space.message.GetLinkGroupsMessage;
import diskCacheV111.services.space.message.GetSpaceMetaData;
import diskCacheV111.services.space.message.GetSpaceTokenIdsMessage;
import diskCacheV111.services.space.message.GetSpaceTokens;
import diskCacheV111.services.space.message.GetSpaceTokensMessage;
import diskCacheV111.services.space.message.Release;
import diskCacheV111.services.space.message.Reserve;
import diskCacheV111.services.space.message.Use;
import diskCacheV111.util.AccessLatency;
import diskCacheV111.util.CacheException;
import diskCacheV111.util.DBManager;
import diskCacheV111.util.FileNotFoundCacheException;
import diskCacheV111.util.FsPath;
import diskCacheV111.util.IoPackage;
import diskCacheV111.util.PnfsHandler;
import diskCacheV111.util.PnfsId;
import diskCacheV111.util.RetentionPolicy;
import diskCacheV111.util.ThreadManager;
import diskCacheV111.util.TimeoutCacheException;
import diskCacheV111.util.VOInfo;
import diskCacheV111.vehicles.DoorTransferFinishedMessage;
import diskCacheV111.vehicles.Message;
import diskCacheV111.vehicles.PnfsDeleteEntryNotificationMessage;
import diskCacheV111.vehicles.PoolAcceptFileMessage;
import diskCacheV111.vehicles.PoolFileFlushedMessage;
import diskCacheV111.vehicles.PoolIoFileMessage;
import diskCacheV111.vehicles.PoolLinkGroupInfo;
import diskCacheV111.vehicles.PoolMgrGetPoolLinkGroups;
import diskCacheV111.vehicles.PoolMgrSelectWritePoolMsg;
import diskCacheV111.vehicles.PoolRemoveFilesMessage;
import diskCacheV111.vehicles.ProtocolInfo;
import diskCacheV111.vehicles.StorageInfo;

import dmg.cells.nucleus.CellMessage;
import dmg.cells.nucleus.NoRouteToCellException;
import dmg.cells.nucleus.SerializationException;
import dmg.util.Args;

import org.dcache.auth.FQAN;
import org.dcache.auth.Subjects;
import org.dcache.cells.AbstractCellComponent;
import org.dcache.cells.CellCommandListener;
import org.dcache.cells.CellMessageReceiver;
import org.dcache.cells.CellStub;
import org.dcache.namespace.FileAttribute;
import org.dcache.util.JdbcConnectionPool;
import org.dcache.vehicles.FileAttributes;
import org.dcache.vehicles.PoolManagerSelectLinkGroupForWriteMessage;

/**
 *   <pre> Space Manager dCache service provides ability
 *    \to reserve space in the pool linkGroups
 *
 *
 * @author  timur
 */
public final class Manager
        extends AbstractCellComponent
        implements CellCommandListener,
                   CellMessageReceiver,
                   Runnable {

        private static final long EAGER_LINKGROUP_UPDATE_PERIOD = 1000;

        private String jdbcUrl;
        private String jdbcDriver;
        private String jdbcUser;
        private String jdbcPassword;
        private String pwdfile;
        private long updateLinkGroupsPeriod;
        private long currentUpdateLinkGroupsPeriod = EAGER_LINKGROUP_UPDATE_PERIOD;
        private long expireSpaceReservationsPeriod;

        private boolean deleteStoredFileRecord;

        private Thread updateLinkGroups;
        private Thread expireSpaceReservations;

        private AccessLatency     defaultAccessLatency;
        private RetentionPolicy defaultRetentionPolicy;

        private boolean reserveSpaceForNonSRMTransfers;
        private boolean returnFlushedSpaceToReservation;
        private boolean cleanupExpiredSpaceFiles;
        private String linkGroupAuthorizationFileName;
        private boolean spaceManagerEnabled;
        public static final int currentSchemaVersion = 4;
        private int previousSchemaVersion;

        private CellStub poolManagerStub;
        private CellStub pnfsStub;
        private PnfsHandler pnfs;

        private SpaceManagerAuthorizationPolicy authorizationPolicy;

        JdbcConnectionPool connection_pool;
        DBManager dbManager;
        private static Logger logger = LoggerFactory.getLogger(Manager.class);
        private static IoPackage<File> fileIO = new FileIO();
        private static IoPackage<Space> spaceReservationIO = new SpaceReservationIO();
        private static IoPackage<LinkGroup> linkGroupIO = new LinkGroupIO();


        @Required
        public void setPoolManagerStub(CellStub poolManagerStub)
        {
                this.poolManagerStub = poolManagerStub;
        }

        @Required
        public void setPnfsStub(CellStub pnfsStub)
        {
                this.pnfsStub = pnfsStub;
        }

        @Required
        public void setPnfsHandler(PnfsHandler pnfs)
        {
                this.pnfs = pnfs;
        }

        @Required
        public void setJdbcUrl(String jdbcUrl)
        {
                this.jdbcUrl = jdbcUrl;
        }

        @Required
        public void setJdbcDriver(String jdbcDriver)
        {
                this.jdbcDriver = jdbcDriver;
        }

        @Required
        public void setJdbcUser(String jdbcUser)
        {
                this.jdbcUser = jdbcUser;
        }

        @Required
        public void setJdbcPassword(String jdbcPassword)
        {
                this.jdbcPassword = jdbcPassword;
        }

        @Required
        public void setSpaceManagerEnabled(boolean enabled)
        {
                this.spaceManagerEnabled = enabled;
        }

        @Required
        public void setUpdateLinkGroupsPeriod(long updateLinkGroupsPeriod)
        {
                this.updateLinkGroupsPeriod = updateLinkGroupsPeriod;
        }

        @Required
        public void setExpireSpaceReservationsPeriod(long expireSpaceReservationsPeriod)
        {
                this.expireSpaceReservationsPeriod = expireSpaceReservationsPeriod;
        }


        @Required
        public void setDefaultRetentionPolicy(RetentionPolicy defaultRetentionPolicy)
        {
                this.defaultRetentionPolicy = defaultRetentionPolicy;
        }

        @Required
        public void setDefaultAccessLatency(AccessLatency defaultAccessLatency)
        {
                this.defaultAccessLatency = defaultAccessLatency;
        }

        @Required
        public void setReserveSpaceForNonSRMTransfers(boolean reserveSpaceForNonSRMTransfers)
        {
                this.reserveSpaceForNonSRMTransfers = reserveSpaceForNonSRMTransfers;
        }

        @Required
        public void setDeleteStoredFileRecord(boolean  deleteStoredFileRecord)
        {
                this.deleteStoredFileRecord = deleteStoredFileRecord;
        }

        @Required
        public void setCleanupExpiredSpaceFiles(boolean cleanupExpiredSpaceFiles)
        {
                this.cleanupExpiredSpaceFiles = cleanupExpiredSpaceFiles;
        }

        @Required
        public void setReturnFlushedSpaceToReservation(boolean returnFlushedSpaceToReservation)
        {
                this.returnFlushedSpaceToReservation = returnFlushedSpaceToReservation;
        }

        @Required
        public void setLinkGroupAuthorizationFileName(String linkGroupAuthorizationFileName)
        {
                this.linkGroupAuthorizationFileName = linkGroupAuthorizationFileName;
        }

        @Required
        public void setDbManager(DBManager manager)
        {
                dbManager = manager;
        }

        @Required
        public void setAuthorizationPolicy(SpaceManagerAuthorizationPolicy authorizationPolicy)
        {
                this.authorizationPolicy = authorizationPolicy;
        }


        public void start() throws Exception
        {
                dbManager.initConnectionPool(jdbcUrl, jdbcDriver, jdbcUser, jdbcPassword);
                connection_pool = dbManager.getConnectionPool();
                dbinit();
                (updateLinkGroups = new Thread(this,"UpdateLinkGroups")).start();
                (expireSpaceReservations = new Thread(this,"ExpireThreadReservations")).start();
        }

        public void stop()
        {
                if (updateLinkGroups != null) {
                        updateLinkGroups.interrupt();
                }
                if (expireSpaceReservations != null) {
                        expireSpaceReservations.interrupt();
                }
        }


        @Override
        public void getInfo(PrintWriter printWriter) {
                printWriter.println("space.Manager "+getCellName());
                printWriter.println("spaceManagerEnabled="+spaceManagerEnabled);
                printWriter.println("JdbcUrl="+jdbcUrl);
                printWriter.println("jdbcDriver="+jdbcDriver);
                printWriter.println("databse jdbcUser="+jdbcUser);
                printWriter.println("updateLinkGroupsPeriod="
                                    + updateLinkGroupsPeriod);
                printWriter.println("expireSpaceReservationsPeriod="
                                    + expireSpaceReservationsPeriod);
                printWriter.println("deleteStoredFileRecord="
                                    + deleteStoredFileRecord);
                printWriter.println("defaultLatencyForSpaceReservations="
                                    + defaultAccessLatency);
                printWriter.println("reserveSpaceForNonSRMTransfers="
                                    + reserveSpaceForNonSRMTransfers);
                printWriter.println("returnFlushedSpaceToReservation="
                                    + returnFlushedSpaceToReservation);
                printWriter.println("linkGroupAuthorizationFileName="
                                    + linkGroupAuthorizationFileName);
        }

        public static final String hh_release = " <spaceToken> [ <bytes> ] # release the space " +
                "reservation identified by <spaceToken>" ;

        public String ac_release_$_1_2(Args args) throws Exception {
                long reservationId = Long.parseLong( args.argv(0));
                if(args.argc() == 1) {
                        updateSpaceState(reservationId,SpaceState.RELEASED);
                        StringBuffer sb = new StringBuffer();
                        Space space = getSpace(reservationId);
                        space.toStringBuffer(sb);
                        return sb.toString();
                }
                else {
                        return "partial release is not supported yet";
                }
        }

        public static final String hh_update_space_reservation = " [-size=<size>]  [-lifetime=<lifetime>] [-vog=<vogroup>] [-vor=<vorole>] <spaceToken> \n"+
                "                                                     # set new size and/or lifetime for the space token \n " +
                "                                                     # valid examples of size: 1000, 100kB, 100KB, 100KiB, 100MB, 100MiB, 100GB, 100GiB, 10.5TB, 100TiB \n" +
                "                                                     # see http://en.wikipedia.org/wiki/Gigabyte for explanation \n"+
                "                                                     # lifetime is in seconds (\"-1\" means infinity or permanent reservation";

        public final long stringToSize(String s)
        {
                long size;
                int endIndex;
                int startIndex=0;
                if (s.endsWith("kB") || s.endsWith("KB")) {
                        endIndex=s.indexOf("KB");
                        if (endIndex==-1) {
                                endIndex=s.indexOf("kB");
                        }
                        String sSize = s.substring(startIndex,endIndex);
                        size    = sSize.equals("") ? 1000L : (long)(Double.parseDouble(sSize)*1.e+3+0.5);
                }
                else if (s.endsWith("KiB")) {
                        endIndex=s.indexOf("KiB");
                        String sSize = s.substring(startIndex,endIndex);
                        size    = sSize.equals("") ? 1024L : (long)(Double.parseDouble(sSize)*1024.+0.5);
                }
                else if (s.endsWith("MB")) {
                        endIndex=s.indexOf("MB");
                        String sSize = s.substring(startIndex,endIndex);
                        size    = sSize.equals("") ? 1000000L : (long)(Double.parseDouble(sSize)*1.e+6+0.5);
                }
                else if (s.endsWith("MiB")) {
                        endIndex=s.indexOf("MiB");
                        String sSize = s.substring(startIndex,endIndex);
                        size    = sSize.equals("") ? 1048576L : (long)(Double.parseDouble(sSize)*1048576.+0.5);
                }
                else if (s.endsWith("GB")) {
                        endIndex=s.indexOf("GB");
                        String sSize = s.substring(startIndex,endIndex);
                        size    = sSize.equals("") ? 1000000000L : (long)(Double.parseDouble(sSize)*1.e+9+0.5);
                }
                else if (s.endsWith("GiB")) {
                        endIndex=s.indexOf("GiB");
                        String sSize = s.substring(startIndex,endIndex);
                        size    = sSize.equals("") ? 1073741824L : (long)(Double.parseDouble(sSize)*1073741824.+0.5);
                }
                else if (s.endsWith("TB")) {
                        endIndex=s.indexOf("TB");
                        String sSize = s.substring(startIndex,endIndex);
                        size    = sSize.equals("") ? 1000000000000L : (long)(Double.parseDouble(sSize)*1.e+12+0.5);
                }
                else if (s.endsWith("TiB")) {
                        endIndex=s.indexOf("TiB");
                        String sSize = s.substring(startIndex,endIndex);
                        size    = sSize.equals("") ? 1099511627776L : (long)(Double.parseDouble(sSize)*1099511627776.+0.5);
                }
                else {
                        size = Long.parseLong(s);
                }
                if (size<0L) {
                        throw new IllegalArgumentException("size have to be non-negative");
                }
                return size;
        }


        public String ac_update_space_reservation_$_1(Args args) throws Exception {
                long reservationId = Long.parseLong(args.argv(0));
                String sSize     = args.getOpt("size");
                String sLifetime = args.getOpt("lifetime");
                String voRole      = args.getOpt("vor");
                String voGroup     = args.getOpt("vog");
                if (sLifetime==null&&
                    sSize==null&&
                    voRole==null&&
                    voGroup==null) {
                        return "Need to specify at least one option \"-lifetime\", \"-size\" \"-vog\" or \"-vor\". If -lifetime=\"-1\"  then the reservation will not expire";
                }
                Long longLifetime = null;
                if (sLifetime != null) {
                        long lifetime = Long.parseLong(sLifetime);
                        longLifetime = ( lifetime == -1 ) ? new Long(-1) : new Long ( lifetime * 1000 );
                }
                if (voRole!=null||voGroup!=null) {
                        // check that linkgroup allows these role/group combination
                        try {
                                Space space = getSpace(reservationId);
                                long lid = space.getLinkGroupId();
                                LinkGroup lg = getLinkGroup(lid);
                                boolean foundMatch=false;
                                // this will keep the same group/role
                                // if one of then is not specified:
                                if (voGroup==null) {
                                    voGroup = space.getVoGroup();
                                }
                                if (voRole==null) {
                                    voRole = space.getVoRole();
                                }
                                for (VOInfo info : lg.getVOs()) {
                                        if (info.match(voGroup,voRole)) {
                                                foundMatch=true;
                                                break;
                                        }
                                }
                                if (!foundMatch) {
                                        StringBuilder sb = new StringBuilder();
                                        for (VOInfo info : lg.getVOs()) {
                                                sb.append(info).append('\n');
                                        }
                                        throw new IllegalArgumentException("cannot change voGroup:voRole to "+
                                                                           voGroup+":"+voRole+
                                                                           ". Supported vogroup:vorole pairs for this spacereservation\n"+
                                                                           sb.toString());
                                }
                        }
                        catch (SQLException e) {
                                return e.toString();
                        }
                        catch (Exception  e) {
                                return e.toString();
                        }
                }
                try {
                        updateSpaceReservation(reservationId,
                                               voGroup,
                                               voRole,
                                               null,
                                               null,
                                               null,
                                               (sSize != null ? stringToSize(sSize) : null),
                                               longLifetime,
                                               null,
                                               null);
                }
                catch (SQLException e) {
                        return e.toString();
                }
                StringBuffer sb = new StringBuffer();
                StringBuilder id = new StringBuilder();
                id.append(reservationId);
                listSpaceReservations(false,
                                      id.toString(),
                                      null,
                                      null,
                                      null,
                                      null,
                                      null,
                                      sb);
                return sb.toString();
        }

        public static final String hh_update_link_groups = " #triggers update of the link groups";
        public String ac_update_link_groups_$_0(Args args)
        {
                synchronized(updateLinkGroupsSyncObject) {
                        updateLinkGroupsSyncObject.notify();
                }
                return "update started";
        }

        public static final String hh_ls = " [-lg=LinkGroupName] [-lgid=LinkGroupId] [-vog=vogroup] [-vor=vorole] [-desc=description] [-l] <id> # list space reservations";

        public String ac_ls_$_0_1(Args args) throws Exception {
                String lgName        = args.getOpt("lg");
                String lgid          = args.getOpt("lgid");
                String voGroup       = args.getOpt("vog");
                String voRole        = args.getOpt("vor");
                String description   = args.getOpt("desc");
                boolean isLongFormat = args.hasOption("l");
                String id = null;
                if (args.argc() == 1) {
                        id = args.argv(0);
                }
                StringBuffer sb = new StringBuffer();
                if (description != null && id !=null ) {
                        sb.append("Do not handle \"desc\" and id simultaneously\n");
                        return sb.toString();
                }

                if (lgName==null&&lgid==null&&voGroup==null&&description==null) {
                        sb.append("Reservations:\n");
                }
                listSpaceReservations(isLongFormat,
                                      id,
                                      lgName,
                                      lgid,
                                      description,
                                      voGroup,
                                      voRole,
                                      sb);
                if (lgName==null&&lgid==null&&voGroup==null&&description==null&id==null) {
                        sb.append("\n\nLinkGroups:\n");
                        listLinkGroups(isLongFormat,false,id,sb);
                }
                return sb.toString();
        }


        private void listSpaceReservations(boolean isLongFormat,
                                           String id,
                                           String linkGroupName,
                                           String linkGroupId,
                                           String description,
                                           String group,
                                           String role,
                                           StringBuffer sb) throws Exception {
                Set<Space> spaces;
                long lgId = 0;
                LinkGroup lg = null;
                if (linkGroupId!=null) {
                        lgId = Long.parseLong(linkGroupId);
                        lg   = getLinkGroup(lgId);
                }
                if (linkGroupName!=null) {
                        lg = getLinkGroupByName(linkGroupName);
                        if (lgId!=0) {
                                if (lg.getId()!=lgId) {
                                        sb.append("Cannot find LinkGroup with id=").
                                                append(linkGroupId).
                                                append(" and name=").
                                                append(linkGroupName);
                                        return;
                                }
                        }
                }
                if (lg!=null) {
                        sb.append("Found LinkGroup:\n");
                        lg.toStringBuffer(sb);
                        sb.append("\n");
                }

                if(id != null) {
                        Long longid = Long.valueOf(id);
                        try {
                                spaces=dbManager.selectPrepared(spaceReservationIO,
                                                              SpaceReservationIO.SELECT_SPACE_RESERVATION_BY_ID,
                                                              longid);
                                if (spaces.isEmpty()==true) {
                                        if(lg==null) {
                                                sb.append("Space with id=").
                                                        append(id).
                                                        append(" not found ");
                                        }
                                        else {
                                                sb.append("LinkGroup with id=").
                                                        append(lg.getId()).
                                                        append(" and name=").
                                                        append(lg.getName()).
                                                        append(
                                                        " does not contain space with id=").
                                                        append(id);
                                        }
                                        return;
                                }
                                for (Space space : spaces ) {
                                        if (lg!=null) {
                                                if (space.getLinkGroupId()!=lg.getId()) {
                                                        sb.append("LinkGroup with id=").
                                                                append(lg.getId()).
                                                                append(" and name=").
                                                                append(lg.getName()).
                                                                append(" does not contain space with id=").
                                                                append(id);
                                                }
                                        }
                                        else {
                                                space.toStringBuffer(sb);
                                        }
                                        sb.append('\n');
                                }
                                return;
                        }
                        catch(SQLException e) {
                                if(lg==null) {
                                        sb.append("Space with id=").
                                                append(id).
                                                append(" not found ");
                                }
                                else {
                                        sb.append("LinkGroup with id=").
                                                append(lg.getId()).
                                                append(" and name=").
                                                append(lg.getName()).
                                                append(" does not contain space with id=").
                                                append(id);
                                }
                                return;
                        }
                }
                if (linkGroupName==null&&linkGroupId==null&&description==null&&group==null&&role==null){
                        try {
                                spaces=dbManager.selectPrepared(spaceReservationIO,
                                                              SpaceReservationIO.SELECT_CURRENT_SPACE_RESERVATIONS);
                                int count = spaces.size();
                                long totalReserved = 0;
                                for (Space space : spaces) {
                                        totalReserved += space.getSizeInBytes();
                                        space.toStringBuffer(sb);
                                        sb.append('\n');
                                }
                                sb.append("total number of reservations: ").append(count).append('\n');
                                sb.append("total number of bytes reserved: ").append(totalReserved);
                                return;

                        }
                        catch(SQLException sqle) {
                                sb.append(sqle.getMessage());
                                return;
                        }
                }
                if (description==null&&group==null&&role==null&&lg!=null) {
                        try {
                                spaces=dbManager.selectPrepared(spaceReservationIO,
                                                              SpaceReservationIO.SELECT_SPACE_RESERVATION_BY_LINKGROUP_ID,
                                                              lg.getId());
                                if (spaces.isEmpty()==true) {
                                        sb.append("LinkGroup with id=").
                                                append(lg.getId()).
                                                append(" and name=").
                                                append(lg.getName()).
                                                append(" does not contain any space reservations\n");
                                        return;
                                }
                                for (Space space : spaces) {
                                        space.toStringBuffer(sb);
                                        sb.append('\n');
                                }
                                return;
                        }
                        catch(SQLException e) {
                                sb.append("LinkGroup with id=").
                                        append(lg.getId()).
                                        append(" and name=").
                                        append(lg.getName()).
                                        append(" does not contain any space reservations\n");
                                return;
                        }

                }
                if (description!=null) {
                        try {
                                if (lg==null) {
                                        spaces=dbManager.selectPrepared(spaceReservationIO,
                                                                                 SpaceReservationIO.SELECT_SPACE_RESERVATION_BY_DESC,
                                                                                 description);
                                }
                                else {
                                        spaces=dbManager.selectPrepared(spaceReservationIO,
                                                                      SpaceReservationIO.SELECT_SPACE_RESERVATION_BY_DESC_AND_LINKGROUP_ID,
                                                                      description,
                                                                      lg.getId());
                                }
                                if (spaces.isEmpty()==true) {
                                        if (lg==null) {
                                                sb.append("Space with description ").
                                                        append(description).
                                                        append(" not found ");
                                        }
                                        else {
                                                sb.append("LinkGroup with id=").
                                                        append(lg.getId()).
                                                        append(" and name=").
                                                        append(lg.getName()).
                                                        append(" does not contain space with description ").
                                                        append(description);
                                        }
                                        return;
                                }
                                for (Space space : spaces) {
                                        space.toStringBuffer(sb);
                                        sb.append('\n');
                                }
                                return;
                        }
                        catch(SQLException e) {
                                if (lg==null) {
                                        sb.append("Space with description ").
                                                append(description).
                                                append(" not found ");
                                }
                                else {
                                        sb.append("LinkGroup with id=").
                                                append(lg.getId()).
                                                append(" and name=").
                                                append(lg.getName()).
                                                append(" does not contain space with description ").
                                                append(description);
                                }
                                return;
                        }
                }
                if (role!=null&&group!=null) {
                        try {
                                if (lg==null) {
                                        spaces=dbManager.selectPrepared(spaceReservationIO,
                                                                      SpaceReservationIO.SELECT_SPACE_RESERVATION_BY_VOGROUP_AND_VOROLE,
                                                                      group,
                                                                      role);
                                }
                                else {
                                        spaces=dbManager.selectPrepared(spaceReservationIO,
                                                                      SpaceReservationIO.SELECT_SPACE_RESERVATION_BY_VOGROUP_AND_VOROLE_AND_LINKGROUP_ID,
                                                                      group,
                                                                      role,
                                                                      lg.getId());

                                }
                                if (spaces.isEmpty()==true) {
                                        if (lg==null) {
                                                sb.append("Space with vorole ").
                                                        append(role).
                                                        append(" and vogroup ").
                                                        append(group).
                                                        append(" not found ");
                                        }
                                        else {
                                                sb.append("LinkGroup with id=").
                                                        append(lg.getId()).
                                                        append(" and name=").
                                                        append(lg.getName()).
                                                        append(" does not contain space with vorole ").
                                                        append(role).
                                                        append(" and vogroup ").
                                                        append(group);
                                        }
                                        return;
                                }
                                for (Space space : spaces) {
                                        space.toStringBuffer(sb);
                                        sb.append('\n');
                                }
                                return;
                        }
                        catch(SQLException e) {
                                if (lg==null) {
                                        sb.append("Space with vorole ").
                                                append(role).
                                                append(" and vogroup ").
                                                append(group).
                                                append(" not found ");
                                }
                                else {
                                        sb.append("LinkGroup with id=").
                                                append(lg.getId()).
                                                append(" and name=").
                                                append(lg.getName()).
                                                append(" does not contain space with vorole ").
                                                append(role).
                                                append(" and vogroup ").
                                                append(group);
                                }
                                return;
                        }
                }
                if (group!=null) {
                        try {
                                if (lg==null) {
                                        spaces=dbManager.selectPrepared(spaceReservationIO,
                                                                      SpaceReservationIO.SELECT_SPACE_RESERVATION_BY_VOGROUP,
                                                                      group);
                                }
                                else {
                                        spaces=dbManager.selectPrepared(spaceReservationIO,
                                                                      SpaceReservationIO.SELECT_SPACE_RESERVATION_BY_VOGROUP_AND_LINKGROUP_ID,
                                                                      group,
                                                                      lg.getId());
                                }
                                if (spaces.isEmpty()==true) {
                                        if (lg==null) {
                                                sb.append("Space with vogroup ").
                                                        append(group).
                                                        append(" not found ");
                                        }
                                        else {
                                                sb.append("LinkGroup with id=").
                                                        append(lg.getId()).
                                                        append(" and name=").
                                                        append(
                                                        " does not contain space with vogroup=").
                                                        append(group);
                                        }
                                        return;
                                }
                                for (Space space : spaces) {
                                        space.toStringBuffer(sb);
                                        sb.append('\n');
                                }
                                return;
                        }
                        catch(SQLException e) {
                                if (lg==null) {
                                        sb.append("Space with vogroup ").
                                                append(group).
                                                append(" not found ");
                                }
                                else {
                                        sb.append("LinkGroup with id=").
                                                append(lg.getId()).
                                                append(" and name=").
                                                append(
                                                " does not contain space with vogroup=").
                                                append(group);
                                }
                                return;
                        }
                }
                if (role!=null) {
                        try {
                                if (lg==null) {
                                        spaces=dbManager.selectPrepared(spaceReservationIO,
                                                                        SpaceReservationIO.SELECT_SPACE_RESERVATION_BY_VOROLE,
                                                                      group);
                                }
                                else {
                                        spaces=dbManager.selectPrepared(spaceReservationIO,
                                                                      SpaceReservationIO.SELECT_SPACE_RESERVATION_BY_VOROLE_AND_LINKGROUP_ID,
                                                                      group,
                                                                      lg.getId());
                                }
                                if (spaces.isEmpty()==true) {
                                        if (lg==null) {
                                                sb.append("Space with vogroup ").
                                                        append(group).
                                                        append(" not found ");
                                        }
                                        else {
                                                sb.append("LinkGroup with id=").
                                                        append(lg.getId()).
                                                        append(" and name=").
                                                        append(" does not contain space with vorole=").
                                                        append(role);
                                        }
                                        return;
                                }
                                for (Space space : spaces) {
                                        space.toStringBuffer(sb);
                                        sb.append('\n');
                                }
                        }
                        catch(SQLException e) {
                                if (lg==null) {
                                        sb.append("Space with vogroup ").
                                                append(group).
                                                append(" not found ");
                                }
                                else {
                                        sb.append("LinkGroup with id=").
                                                append(lg.getId()).
                                                append(" and name=").
                                                append(" does not contain space with vorole=").
                                                append(role);
                                }
                        }
                }

        }

        private void listLinkGroups(boolean isLongFormat,
                                    boolean all,
                                    String id,
                                    StringBuffer sb)
        {
                Set<LinkGroup> groups;
                if(id != null) {
                        long longid = Long.parseLong(id);
                        try {
                                LinkGroup lg=getLinkGroup(longid);
                                lg.toStringBuffer(sb);
                                sb.append('\n');
                                return;
                        }
                        catch(SQLException e) {
                                sb.append("LinkGroup  with id=").
                                        append(id).
                                        append(" not found ");
                                return;
                        }
                }
                try {
                        if(all) {
                                groups=dbManager.selectPrepared(linkGroupIO,
                                                              LinkGroupIO.SELECT_ALL_LINKGROUPS);
                        }
                        else {
                                groups=dbManager.selectPrepared(linkGroupIO,
                                                              LinkGroupIO.SELECT_CURRENT_LINKGROUPS,
                                                              latestLinkGroupUpdateTime);
                        }
                        int count = groups.size();
                        long totalReservable = 0L;
                        long totalReserved   = 0L;
                        for (LinkGroup g : groups) {
                                totalReservable  += g.getAvailableSpaceInBytes();
                                totalReserved    += g.getReservedSpaceInBytes();
                                g.toStringBuffer(sb);
                                sb.append('\n');
                        }
                        sb.append("total number of linkGroups: ").
                                append(count).append('\n');
                        sb.append("total number of bytes reservable: ").
                                append(totalReservable).append('\n');
                        sb.append("total number of bytes reserved  : ").
                                append(totalReserved).append('\n');
                        sb.append("last time all link groups were updated: ").
                                append((new Date(latestLinkGroupUpdateTime)).toString()).
                                append("(").append(latestLinkGroupUpdateTime).
                                append(")");
                }
                catch(SQLException sqle) {
                        sb.append(sqle.getMessage());
                }
        }

        public static final String hh_ls_link_groups = " [-l] [-a]  <id> # list link groups";
        public String ac_ls_link_groups_$_0_1(Args args)
        {
                boolean isLongFormat = args.hasOption("l");
                boolean all = args.hasOption("a");
                String id = null;
                if (args.argc() == 1) {
                        id = args.argv(0);
                }
                StringBuffer sb = new StringBuffer();
                sb.append("\n\nLinkGroups:\n");
                listLinkGroups(isLongFormat,all,id,sb);
                return sb.toString();
        }

        public static final String hh_ls_file_space_tokens = " <pnfsId>|<pnfsPath> # list space tokens " +
                "that contain a file";

        public String ac_ls_file_space_tokens_$_1(Args args) throws Exception {
                String  pnfsPath = args.argv(0);
                PnfsId pnfsId;
                try {
                        pnfsId = new PnfsId(pnfsPath);
                        pnfsPath = null;
                }
                catch(Exception e) {
                        pnfsId = null;
                }
                StringBuilder sb = new StringBuilder();
                long[] tokens= getFileSpaceTokens(pnfsId, pnfsPath);
                if(tokens != null && tokens.length >0) {
                        for(long token:tokens) {
                                sb.append('\n').append(token);
                        }
                }
                else {
                        sb.append("\nno space tokens found for file:").append( args.argv(0));
                }
                return sb.toString();
        }

        public final String hh_reserve = "  [-vog=voGroup] [-vor=voRole] " +
                "[-acclat=AccessLatency] [-retpol=RetentionPolicy] [-desc=Description] " +
                " [-lgid=LinkGroupId]" +
                " [-lg=LinkGroupName]" +
                " <sizeInBytes> <lifetimeInSecs (use quotes around negative one)> \n"+
                " default value for AccessLatency is "+defaultAccessLatency + "\n"+
                " default value for RetentionPolicy is "+defaultRetentionPolicy;


        public String ac_reserve_$_2(Args args) throws Exception {
                long sizeInBytes;
                try {
                        sizeInBytes=stringToSize(args.argv(0));
                }
                catch (Exception e) {
                        return "Cannot convert size specified ("
                               +args.argv(0)
                               +") to non-negative number. \n"
                               +"Valid definition of size:\n"+
                                "\t\t - a number of bytes (long integer less than 2^64) \n"+
                                "\t\t - 100kB, 100KB, 100KiB, 100MB, 100MiB, 100GB, 100GiB, 10.5TB, 100TiB \n"+
                                "see http://en.wikipedia.org/wiki/Gigabyte for explanation";
                }
                long lifetime=Long.parseLong(args.argv(1));
                if(lifetime > 0) {
                        lifetime *= 1000;
                }
                String voGroup       = args.getOpt("vog");
                String voRole        = args.getOpt("vor");
                String description   = args.getOpt("desc");
                String latencyString = args.getOpt("acclat");
                String policyString  = args.getOpt("retpol");

                AccessLatency latency = latencyString==null?
                    defaultAccessLatency:AccessLatency.getAccessLatency(latencyString);
                RetentionPolicy policy = policyString==null?
                    defaultRetentionPolicy:RetentionPolicy.getRetentionPolicy(policyString);

                String lgIdString = args.getOpt("lgid");
                String lgName     = args.getOpt("lg");
                if(lgIdString != null && lgName != null) {
                        return "Error: both exclusive options -lg and -lgid are specified";
                }
                long reservationId;
                if(lgIdString == null && lgName == null) {
                        try {
                                reservationId=reserveSpace(voGroup,
                                                           voRole,
                                                           sizeInBytes,
                                                           latency,
                                                           policy,
                                                           lifetime,
                                                           description);
                        }
                        catch (Exception e) {
                                return "Failed to find likgroup taht can accommodate this space reservation. \n"+
                                       e.getMessage()+'\n'+
                                       "check that you have any link groups that satisfy the following criteria: \n"+
                                       "\t can fit the size you are requesting ("+sizeInBytes+")\n"+
                                       "\t vogroup,vorole you specified ("+
                                       voGroup+","+voRole+
                                       ") are allowed, and \n"+
                                       "\t retention policy and access latency you specified ("+
                                       policyString+","+latencyString+
                                       ") are allowed \n";
                        }
                }
                else {
                        long lgId;
                        LinkGroup lg;
                        if (lgIdString != null){
                                lgId =Long.parseLong(lgIdString);
                                lg   = getLinkGroup(lgId);
                                if(lg ==null) {
                                        return "Error, could not find link group with id = "+lgIdString+'\n';
                                }
                        }
                        else {
                                lg = getLinkGroupByName(lgName);
                                if(lg ==null) {
                                        return "Error, could not find link group with name = '"+lgName+"'\n";
                                }
                                lgId = lg.getId();
                        }

                        Long[] linkGroups = findLinkGroupIds(sizeInBytes,
                                                             voGroup,
                                                             voRole,
                                                             latency,
                                                             policy);
                        if(linkGroups.length == 0) {
                                return "Link Group "+lg+" is found, but it cannot accommodate the reservation requested, \n"+
                                        "check that the link group satisfies the following criteria: \n"+
                                        "\t it can fit the size you are requesting ("+sizeInBytes+")\n"+
                                        "\t vogroup,vorole you specified ("+voGroup+","+voRole+") are allowed, and \n"+
                                        "\t retention policy and access latency you specified ("+policyString+","+latencyString+") are allowed \n";
                        }

                        boolean yes=false;
                    for (Long linkGroup : linkGroups) {
                        if (linkGroup == lgId) {
                            yes = true;
                            break;
                        }
                    }
                        if (!yes) {
                                return "Link Group "+lg+
                                       " is found, but it cannot accommodate the reservation requested, \n"+
                                        "check that the link group satisfies the following criteria: \n"+
                                        "\t it can fit the size you are requesting ("+sizeInBytes+")\n"+
                                        "\t vogroup,vorole you specified ("+voGroup+","+voRole+") are allowed, and \n"+
                                        "\t retention policy and access latency you specified ("+policyString+","+latencyString+") are allowed \n";
                        }
                        reservationId=reserveSpaceInLinkGroup(lgId,
                                                              voGroup,
                                                              voRole,
                                                              sizeInBytes,
                                                              latency,
                                                              policy,
                                                              lifetime,
                                                              description);
                }
                StringBuffer sb = new StringBuffer();
                Space space = getSpace(reservationId);
                space.toStringBuffer(sb);
                return sb.toString();
        }

        public static final String hh_listInvalidSpaces = " [-e] [-r] <n>" +
                " # e=expired, r=released, default is both, n=number of rows to retrieve";

        private static final int RELEASED = 1;
        private static final int EXPIRED  = 2;

        private static final String[] badSpaceType= { "released",
                                                     "expired",
                                                     "released or expired" };
        public String ac_listInvalidSpaces_$_0_3( Args args )
                throws Exception {
                int argCount       = args.optc();
                boolean doExpired  = args.hasOption( "e" );
                boolean doReleased = args.hasOption( "r" );
                int nRows = 1000;
                if (args.argc()>0) {
                        nRows = Integer.parseInt(args.argv(0));
                }
                if (nRows < 0 ) {
                        return "number of rows must be non-negative";
                }
                int listOptions = RELEASED | EXPIRED;
                if ( doExpired || doReleased ) {
                        listOptions = 0;
                        if ( doExpired ) {
                                listOptions = EXPIRED;
                                --argCount;
                        }
                        if ( doReleased ) {
                                listOptions |= RELEASED;
                                --argCount;
                        }
                }
                if ( argCount != 0 ) {
                        return "Unrecognized option.\nUsage: listInvalidSpaces" +
                                hh_listInvalidSpaces;
                }
                List< Space > expiredSpaces = listInvalidSpaces( listOptions , nRows );
                if ( expiredSpaces.isEmpty() ) {
                        return "There are no " + badSpaceType[ listOptions-1 ] + " spaces.";
                }
                StringBuilder report = new StringBuilder();
                for ( Space es : expiredSpaces ) {
                        report.append( es.toString() ).append( '\n' );
                }
                return report.toString();
        }

        public static final String SELECT_INVALID_SPACES=
                "SELECT * FROM "+ManagerSchemaConstants.SpaceTableName+
                " WHERE state = ";

        public List< Space > listInvalidSpaces( int spaceTypes , int nRows)
                throws SQLException,
                Exception {
                String query;
                switch ( spaceTypes ) {
                case EXPIRED: // do just expired
                        query = SELECT_INVALID_SPACES + SpaceState.EXPIRED.getStateId();
                        break;
                case RELEASED: // do just released
                        query = SELECT_INVALID_SPACES + SpaceState.RELEASED.getStateId();
                        break;
                case RELEASED | EXPIRED: // do both
                        query = SELECT_INVALID_SPACES + SpaceState.EXPIRED.getStateId() +
                                " OR state = " + SpaceState.RELEASED.getStateId();
                        break;
                default: // something is broken
                        String msg = "listInvalidSpaces: got invalid space type "
                                + spaceTypes;
                        throw new Exception( msg );
                }
                Connection con = null;
                // Note that we return an empty list if "set" is empty.
                List< Space > result = new ArrayList<>();
                try {
                        con = connection_pool.getConnection();
                        logger.trace("executing statement: {}", query);
                        PreparedStatement sqlStatement = con.prepareStatement( query );
                        con.setAutoCommit(false);
                        sqlStatement.setFetchSize(10000);
                        sqlStatement.setMaxRows(nRows);
                        ResultSet set = sqlStatement.executeQuery();
                        while (set.next()) {
                                Space space=new Space(set.getLong("id"),
                                                      set.getString("voGroup"),
                                                      set.getString("voRole"),
                                                      RetentionPolicy.getRetentionPolicy(set.getInt("retentionPolicy")),
                                                      AccessLatency.getAccessLatency(set.getInt("accessLatency")),
                                                      set.getLong("linkGroupId"),
                                                      set.getLong("sizeInBytes"),
                                                      set.getLong("creationTime"),
                                                      set.getLong("lifetime"),
                                                      set.getString("description"),
                                                      SpaceState.getState(set.getInt("state")),
                                                      set.getLong("usedspaceinbytes"),
                                                      set.getLong("allocatedspaceinbytes"));
                                result.add(space);
                        }
                        set.close();
                        sqlStatement.close();
                        connection_pool.returnConnection(con);
                        con=null;
                }
                catch (SQLException sqe) {
                        if (con!=null) {
                                con.rollback();
                                connection_pool.returnFailedConnection(con);
                                con=null;
                        }
                        throw sqe;
                }
                finally {
                        if (con!=null) {
                                connection_pool.returnConnection(con);
                        }
                }
                return result;
        }


        public static String SELECT_FILES_IN_SPACE=
                "SELECT * FROM "+ManagerSchemaConstants.SpaceFileTableName+
                " WHERE spaceReservationId = ?";

        public static final String hh_listFilesInSpace=" <space-id>";
        // @return a string containing a newline-separated list of the files in
        //         the space specified by <i>space-id</i>.

        public String ac_listFilesInSpace_$_1( Args args )
                throws Exception {
                long spaceId = Long.parseLong( args.argv( 0 ) );
                // Get a list of the Invalid spaces
                List<File> filesInSpace=listFilesInSpace(spaceId);
                if (filesInSpace.isEmpty()) {
                        return "There are no files in this space.";
                }
                // For each space, convert it to a string, one per line.
                StringBuilder report = new StringBuilder();
                for (File file : filesInSpace) {
                        report.append(file.toString()).append('\n');
                }
                return report.toString();
        }

        // This method returns an array of all the files in the specified space.
        public List<File> listFilesInSpace(long spaceId)
                throws SQLException {
                Set<File> set=dbManager.selectPrepared(fileIO,
                                                     FileIO.SELECT_BY_SPACERESERVATION_ID,
                                                     spaceId);
                List<File> result = new ArrayList<>(set);
                return result;
        }

        public static final String hh_removeFilesFromSpace=
                " [-r] [-t] [-s] [-f] -d] <Space Token>"+
                "# remove expired files from space, -r(reserved) -t(transferring) -s(stored) -f(flushed)";

        public String ac_removeFilesFromSpace_$_1_4( Args args )
                throws Exception {
                long spaceId=Long.parseLong(args.argv(0));
                int optCount=args.optc();
                StringBuilder sb=new StringBuilder();
                if (optCount==0) {
                        sb.append("No option specified, will remove expired RESERVED and TRANSFERRING files\n");
                }
                boolean doReserved     = args.hasOption( "r" );
                boolean doTransferring = args.hasOption( "t" );
                boolean doStored       = args.hasOption( "s" );
                boolean doFlushed      = args.hasOption( "f" );
                Set<Space> spaces=dbManager.selectPrepared(spaceReservationIO,
                                                         SpaceReservationIO.SELECT_SPACE_RESERVATION_BY_ID,
                                                         spaceId);
                if (spaces.isEmpty()==true) {
                        sb.append("Space with ").append(spaceId).append(" does not exist\n");
                        return sb.toString();
                }
                for (Space space : spaces) {
                        Set<File> files=dbManager.selectPrepared(fileIO,
                                                               FileIO.SELECT_EXPIRED_SPACEFILES1,
                                                               System.currentTimeMillis(),
                                                               space.getId());
                        for (File file : files) {
                                if (optCount==0) {
                                        if (file.getState()==FileState.STORED||
                                                file.getState()==FileState.FLUSHED) {
                                            continue;
                                        }
                                }
                                else {
                                        if (!doReserved && file.getState()==FileState.RESERVED) {
                                            continue;
                                        }
                                        if (!doTransferring && file.getState()==FileState.TRANSFERRING) {
                                            continue;
                                        }
                                        if (!doStored && file.getState()==FileState.STORED) {
                                            continue;
                                        }
                                        if (!doFlushed && file.getState()==FileState.FLUSHED) {
                                            continue;
                                        }
                                }
                                try {
                                        removeFileFromSpace(file.getId());
                                }
                                catch (SQLException e) {
                                        sb.append("Failed to remove file ").
                                                append(file).append("\n");
                                        logger.warn("failed to remove file " +
                                                "{}: {}", file, e.getMessage());
                                }
                        }
                }
                return sb.toString();
        }

        public static final String hh_remove_file = " -id=<file id> | -pnfsId=<pnfsId>  " +
                "# remove file by spacefile id or pnfsid";

        public String ac_remove_file( Args args )
                throws Exception {
                String sid     = args.getOpt("id");
                String sPnfsId = args.getOpt("pnfsId");
                if (sid!=null&&sPnfsId!=null) {
                        return "do not handle \"-id\" and \"-pnfsId\" options simultaneously";
                }
                if (sid!=null) {
                        long id = Long.parseLong(sid);
                        removeFileFromSpace(id);
                        return "removed file with id="+id;
                }
                if (sPnfsId!=null) {
                        PnfsId pnfsId = new PnfsId(sPnfsId);
                        File f = getFile(pnfsId);
                        removeFileFromSpace(f.getId());
                        return "removed file with pnfsId="+pnfsId;
                }
                return "please specify  \"-id=\" or \"-pnfsId=\" option";
        }

    private static final Object fixMissingSizeLock = new Object();

    private static final String SELECT_RECORDS_WITH_MISSING_SIZE =
            String.format("select f.* from srmspacefile f, srmspace s where f.state=%d and f.sizeinbytes=0 and f.spacereservationid=s.id and s.state=%d",
                          FileState.STORED.getStateId(),
                              SpaceState.RESERVED.getStateId());

        private void fixMissingSize() {
                synchronized (fixMissingSizeLock) {
                        try {
                                logger.info("fix missing size: Searching for " +
                                        "files...");
                                Set<File> files=
                                        dbManager.select(fileIO,
                                                       SELECT_RECORDS_WITH_MISSING_SIZE);
                                int counter=0;
                                for (File file : files) {
                                        if (counter%1000==0) {
                                            logger.info("fix missing size: " +
                                                    "Processed {} of {} files.",
                                                    counter, files.size());
                                        }
                                        long size=pnfs.getFileAttributes(file.getPnfsId(),
                                                                         EnumSet.of(FileAttribute.SIZE)).getSize();
                                        updateSpaceFile(file.getId(),
                                                        null,
                                                        null,
                                                        null,
                                                        size,
                                                        null,
                                                        null);
                                        counter++;
                                }
                                logger.info("fix missing size: Done");
                        }
                        catch (SQLException | CacheException e) {
                                logger.error("failed to fix missing size: {}",
                                        e.getMessage());
                        }
                }
        }

        public static final String hh_fix_missing_size=
                "# See full help for details";

        public static final String fh_fix_missing_size=
                "Cleans up after a bug that was present in dCache 1.9.1-1 to 1.9.1-3. That \n"
                +"bug caused files to be registered with a wrong size in the space manager.\n"
                +"Warning: This command may take a long time to complete and may consume a\n"
                +"lot of memory. Progress information can be found in the log file.";

        public String ac_fix_missing_size(Args args) {
                new Thread() {
                        @Override
                        public void run() {
                                fixMissingSize();
                        }
                }.start();
                return "Command is executed in a background thread.";
        }

        private static final String selectNextToken=
                "SELECT nexttoken  FROM "+
                ManagerSchemaConstants.SpaceManagerNextIdTableName;

        private static final String insertNextToken=
                "INSERT INTO "+
                ManagerSchemaConstants.SpaceManagerNextIdTableName+
                " (nexttoken) VALUES ( 0 )";

        private void dbinit() throws SQLException {
                logger.trace("WE ARE IN DBINIT");
                String tables[] = {ManagerSchemaConstants.SpaceManagerSchemaVersionTableName,
                                   ManagerSchemaConstants.SpaceManagerNextIdTableName,
                                   ManagerSchemaConstants.LinkGroupTableName,
                                   ManagerSchemaConstants.LinkGroupVOsTableName,
                                   ManagerSchemaConstants.RetentionPolicyTableName,
                                   ManagerSchemaConstants.AccessLatencyTableName,
                                   ManagerSchemaConstants.SpaceTableName,
                                   ManagerSchemaConstants.SpaceFileTableName};

                String createTables[] = {ManagerSchemaConstants.CreateSpaceManagerSchemaVersionTable,
                                         ManagerSchemaConstants.CreateSpaceManagerNextIdTable,
                                         ManagerSchemaConstants.CreateLinkGroupTable,
                                         ManagerSchemaConstants.CreateLinkGroupVOsTable,
                                         ManagerSchemaConstants.CreateRetentionPolicyTable,
                                         ManagerSchemaConstants.CreateAccessLatencyTable,
                                         ManagerSchemaConstants.CreateSpaceTable,
                                         ManagerSchemaConstants.CreateSpaceFileTable};
                Map<String, Boolean> created=new Hashtable<>();
                for (int i=0; i<tables.length; ++i) {
                        String table = tables[i];
                        created.put(table, Boolean.FALSE);
                        try {
                            if( dbManager.hasTable(table)) {
                                logger.info("presence of table \"{}\" verified",
                                        table);
                            } else {
                                dbManager.createTable(table, createTables[i]);
                                created.put(table, Boolean.TRUE);
                            }
                        } catch (SQLException e) {
                                logger.error("verfying table {} failed: {}",
                                        table, e.getMessage());
                        }
                }
                updateSchemaVersion(created);
                Object obj=dbManager.selectPrepared(1, selectNextToken);
                if (obj==null) {
                        dbManager.insert(insertNextToken);
                }
                insertRetentionPolicies();
                insertAccessLatencies();
        }

        private static final String selectVersion=
                "SELECT version FROM "+
                ManagerSchemaConstants.SpaceManagerSchemaVersionTableName;

        public static final String updateVersion=
                "UPDATE "+
                ManagerSchemaConstants.SpaceManagerSchemaVersionTableName+
                " SET version= "+
                currentSchemaVersion;

        private static final String insertVersion="INSERT INTO "+
                                                  ManagerSchemaConstants.SpaceManagerSchemaVersionTableName+
                                                  " (version) VALUES ( "+
                                                  currentSchemaVersion+" )";

        private void updateSchemaVersion(Map<String, Boolean> created)
                throws SQLException {
                if (!created.get(ManagerSchemaConstants.SpaceManagerSchemaVersionTableName)) {
                        Object o=dbManager.selectPrepared(1, selectVersion);
                        if (o!=null) {
                                previousSchemaVersion= (Integer) o;
                                if (previousSchemaVersion<currentSchemaVersion) {
                                        dbManager.update(updateVersion);
                                }
                        }
                        else {
                                // nothing is found in the schema version table,
                                // pretend it was just created
                                created.put(ManagerSchemaConstants.SpaceManagerSchemaVersionTableName,
                                            Boolean.TRUE);
                        }
                }
                if(created.get(ManagerSchemaConstants.SpaceManagerSchemaVersionTableName)) {
                        dbManager.insert(insertVersion);
                        if(created.get(ManagerSchemaConstants.LinkGroupTableName)) {
                                //everything is created for the first time
                                previousSchemaVersion=currentSchemaVersion;
                        }
                        else {
                                //database was created when the Schema Version was not in existence
                                previousSchemaVersion=0;
                        }
                }
                if(previousSchemaVersion == currentSchemaVersion) {
                        dbManager.createIndexes(ManagerSchemaConstants.SpaceFileTableName,
                                              "spacereservationid",
                                              "state",
                                              "pnfspath",
                                              "pnfsid",
                                              "creationtime",
                                              "lifetime");
                        dbManager.createIndexes(ManagerSchemaConstants.SpaceTableName,
                                              "linkgroupid",
                                              "state",
                                              "description",
                                              "lifetime",
                                              "creationtime");
                        return;
                }
                //
                // Apply schema modifications
                //
                try {
                        updateSchema();
                }
                catch (SQLException e) {
                        logger.error("failed to update schema from {} to {}: {}",
                                previousSchemaVersion, currentSchemaVersion,
                                e.getMessage());
                }
        }

        private static final String alterLinkGroupTable=
                "ALTER TABLE "+
                ManagerSchemaConstants.LinkGroupTableName+
                " ADD COLUMN  onlineAllowed INT,"+
                " ADD COLUMN  nearlineAllowed INT,"+
                " ADD COLUMN  replicaAllowed INT,"+
                " ADD COLUMN  outputAllowed INT,"+
                " ADD COLUMN  custodialAllowed INT";

        private static final String updateLinkGroupTable=
                "UPDATE  "+
                ManagerSchemaConstants.LinkGroupTableName+
                "\n SET onlineAllowed = 1 ,"+
                "\n     nearlineAllowed = 1 ,"+
                "\n     replicaAllowed = CASE WHEN hsmType= 'None' THEN 1 ELSE 0 END,"+
                "\n     outputAllowed = CASE WHEN hsmType= 'None' THEN 1 ELSE 0 END,"+
                "\n     custodialAllowed = CASE WHEN hsmType= 'None' THEN 0 ELSE 1 END";

        private static final String alterLinkGroupTable1="ALTER TABLE "+
                                                         ManagerSchemaConstants.LinkGroupTableName+
                                                         " DROP  COLUMN  hsmType ";


        private static final Object createIndexLock = new Object();

        private void updateSchema() throws SQLException {
                if(previousSchemaVersion == currentSchemaVersion) {
                        return;
                }
                logger.info("updating Schema, previous schema version " +
                        "number={}, updating to current version number {}",
                        previousSchemaVersion, currentSchemaVersion);
                if(previousSchemaVersion == 0) {
                        dbManager.batchUpdates(alterLinkGroupTable,
                                             updateLinkGroupTable,
                                             alterLinkGroupTable1);
                        previousSchemaVersion=1;
                }
                if (previousSchemaVersion==1) {
                        dbManager.batchUpdates("ALTER TABLE " +ManagerSchemaConstants.LinkGroupTableName+ " ADD COLUMN  reservedspaceinbytes BIGINT",
                                             "ALTER TABLE " +ManagerSchemaConstants.SpaceTableName    +
                                             " ADD COLUMN  usedspaceinbytes      BIGINT,"+
                                             " ADD COLUMN  allocatedspaceinbytes  BIGINT");
                        dbManager.createIndexes(ManagerSchemaConstants.SpaceFileTableName,"spacereservationid","state","pnfspath","pnfsid","creationtime","lifetime");
                        dbManager.createIndexes(ManagerSchemaConstants.SpaceTableName,"linkgroupid","state","description","lifetime","creationtime");
                        //
                        // Now we need to calculate space one by and as
                        // doing it in one go takes too long
                        try {
                                Set<Space> spaces=dbManager.selectPrepared(spaceReservationIO,
                                                                         SpaceReservationIO.SELECT_CURRENT_SPACE_RESERVATIONS);
                                for (Space space : spaces) {
                                        try {
                                                dbManager.update(ManagerSchemaConstants.POPULATE_USED_SPACE_IN_SRMSPACE_TABLE_BY_ID,
                                                               space.getId(),
                                                               space.getId(),
                                                               space.getId());
                                        }
                                        catch(SQLException e) {
                                            logger.error("failed to execute " +
                                                    "{},?={}: {}",
                                                    ManagerSchemaConstants.
                                                    POPULATE_USED_SPACE_IN_SRMSPACE_TABLE_BY_ID,
                                                    space.getId(),
                                                    e.getMessage());
                                        }
                                }
                        }
                        catch (SQLException e) {
                            logger.error("selectPrepare failed: {}", e.getMessage());
                        }
                        //
                        // Do the same with linkgroups
                        //
                        try {
                                Set<LinkGroup> groups=dbManager.selectPrepared( new LinkGroupIO(),
                                                                              LinkGroupIO.SELECT_ALL);

                                for (LinkGroup group : groups) {
                                        try {
                                                dbManager.update(ManagerSchemaConstants.POPULATE_RESERVED_SPACE_IN_SRMLINKGROUP_TABLE_BY_ID,
                                                               group.getId(),
                                                               group.getId());
                                        }
                                        catch(SQLException e) {
                                            logger.error("failed to execute " +
                                                    "{},?={}: {}",
                                                    ManagerSchemaConstants.
                                                    POPULATE_RESERVED_SPACE_IN_SRMLINKGROUP_TABLE_BY_ID,
                                                    group.getId(),
                                                    e.getMessage());
                                        }
                                }
                        }
                        catch (SQLException e) {
                            logger.error("selectPrepare failed: {}", e.getMessage());
                        }
                        previousSchemaVersion=2;
                }
                if (previousSchemaVersion==2) {
                        dbManager.batchUpdates("ALTER TABLE " +ManagerSchemaConstants.SpaceFileTableName+ " ADD COLUMN  deleted INTEGER");
                        previousSchemaVersion=3;
                }
                if (previousSchemaVersion==3) {
                        new Thread() {
                                @Override
                                public void run() {
                                        synchronized(createIndexLock) {
                                                try {
                                                        dbManager.createIndexes(ManagerSchemaConstants.SpaceFileTableName,
                                                                              "pnfspath,state");
                                                }
                                                catch (SQLException e) {
                                                    logger.error("failed to create index on table {} columns , \"pnfspath,state\": {}",
                                                            ManagerSchemaConstants.SpaceFileTableName,
                                                            e.getMessage());
                                                }
                                        }
                                }
                        }.start();
                        previousSchemaVersion=4;
                }
        }

        private static final String countPolicies=
                "SELECT count(*) from "+
                ManagerSchemaConstants.RetentionPolicyTableName;

        private static final String insertPolicy = "INSERT INTO "+
                ManagerSchemaConstants.RetentionPolicyTableName+
                " (id, name) VALUES (?,?)" ;

        private void insertRetentionPolicies() throws  SQLException{
                RetentionPolicy[] policies = RetentionPolicy.getAllPolicies();
                Object o = dbManager.selectPrepared(1,countPolicies);
                if (o!=null && (Long) o == policies.length) {
                        return;
                }
            for (RetentionPolicy policy : policies) {
                try {
                    dbManager.insert(insertPolicy, policy.getId(), policy
                            .toString());
                } catch (SQLException sqle) {
                    logger.error("insert retention policy {} failed: {}",
                            policy, sqle.getMessage());
                }
            }
        }

        private static final String countLatencies =
                "SELECT count(*) from "+ManagerSchemaConstants.AccessLatencyTableName;

        private static final String insertLatency = "INSERT INTO "+
                ManagerSchemaConstants.AccessLatencyTableName+
                " (id, name) VALUES (?,?)";

        private void insertAccessLatencies() throws  SQLException {
                AccessLatency[] latencies = AccessLatency.getAllLatencies();
                Object o = dbManager.selectPrepared(1,countLatencies);
                if (o!=null && (Long) o == latencies.length) {
                        return;
                }
            for (AccessLatency latency : latencies) {
                try {
                    dbManager.insert(insertLatency, latency.getId(), latency
                            .toString());
                } catch (SQLException sqle) {
                    logger.error("insert access latency {} failed: {}",
                            latency, sqle.getMessage());
                }
            }
        }

//
// the code below is left w/o changes for now
//

        public static final String selectNextIdForUpdate =
                "SELECT * from "+ManagerSchemaConstants.SpaceManagerNextIdTableName+" FOR UPDATE ";

        public static final long NEXT_LONG_STEP=10000;

        public static final String increaseNextId = "UPDATE "+ManagerSchemaConstants.SpaceManagerNextIdTableName+
                " SET NextToken=NextToken+"+NEXT_LONG_STEP;
        private long nextLongBase;
        private long _nextLongBase;
        private long nextLongIncrement=NEXT_LONG_STEP; //trigure going into database
        // on startup


        public synchronized  long getNextToken()
        {
                if(nextLongIncrement >= NEXT_LONG_STEP) {
                        nextLongIncrement =0;
                        incrementNextLongBase();
                }
                long nextLong = nextLongBase +(nextLongIncrement++);
                logger.trace("return nextLong={}", nextLong);
                return nextLong;
        }

        public synchronized  long getNextToken(Connection connection)
        {
                if(nextLongIncrement >= NEXT_LONG_STEP) {
                        nextLongIncrement =0;
                        try {
                                incrementNextLongBase(connection);
                        }
                        catch(SQLException e) {
                                logger.error("incrementNextLongBase failed: {}",
                                        e.getMessage());
                                if (connection!=null) {
                                        try {
                                                connection.rollback();
                                        }
                                        catch(Exception e1) { }
                                }
                                nextLongBase = _nextLongBase;
                        }
                        _nextLongBase = nextLongBase+ NEXT_LONG_STEP;
                }

                long nextLong = nextLongBase +(nextLongIncrement++);
                logger.trace("return nextLong={}", nextLong);
                return nextLong;
        }

        private void incrementNextLongBase(Connection connection) throws SQLException{
                PreparedStatement s = connection.prepareStatement(selectNextIdForUpdate);
                logger.trace("getNextToken trying {}", selectNextIdForUpdate);
                ResultSet set = s.executeQuery();
                if(!set.next()) {
                        s.close();
                        throw new SQLException("table "+ManagerSchemaConstants.SpaceManagerNextIdTableName+" is empty!!!", "02000");
                }
                nextLongBase = set.getLong(1);
                s.close();
                logger.trace("nextLongBase is = {}", nextLongBase);
                s = connection.prepareStatement(increaseNextId);
                logger.trace("executing statement: {}", increaseNextId);
                int i = s.executeUpdate();
                s.close();
                connection.commit();
        }

        private void incrementNextLongBase() {
                Connection connection = null;
                try {
                        connection = connection_pool.getConnection();
                        incrementNextLongBase(connection);
                }
                catch(SQLException e) {
                        e.printStackTrace();
                        if (connection!=null) {
                                try {
                                        connection.rollback();
                                }
                                catch(Exception e1) { }
                                connection_pool.returnFailedConnection(connection);
                                connection = null;
                        }
                        nextLongBase = _nextLongBase;
                }
                finally {
                    if(connection != null) {
                            connection_pool.returnConnection(connection);

                    }
                }
                _nextLongBase = nextLongBase+ NEXT_LONG_STEP;
        }

//
// unchanged code ends here
//
        public static final String selectLinkGroupVOs =
                "SELECT VOGroup,VORole FROM "+ManagerSchemaConstants.LinkGroupVOsTableName+
                " WHERE linkGroupId=?";

        public static final String onlineSelectionCondition =
                "lg.onlineallowed = 1 ";
        public static final String nearlineSelectionCondition =
                "lg.nearlineallowed = 1 ";
        public static final String replicaSelectionCondition =
                "lg.replicaallowed = 1 ";
        public static final String outputSelectionCondition =
                "lg.outputallowed = 1 ";
        public static final String custodialSelectionCondition =
                "lg.custodialAllowed = 1 ";

        public static final String voGroupSelectionCondition =
                " ( lgvo.VOGroup = ? OR lgvo.VOGroup = '*' ) ";
        public static final String voRoleSelectionCondition =
                " ( lgvo.VORole = ? OR lgvo.VORole = '*' ) ";

        public static final String spaceCondition=
                " lg.freespaceinbytes-lg.reservedspaceinbytes >= ? ";
        public static final String orderBy=
                " order by available desc ";

        public static final String selectLinkGroupInfoPart1 = "SELECT lg.*,"+
                "lg.freespaceinbytes-lg.reservedspaceinbytes as available "+
                "\n from srmlinkgroup lg, srmlinkgroupvos lgvo"+
                "\n where lg.id=lgvo.linkGroupId  and  lg.lastUpdateTime >= ? ";

        public static final String selectOnlineReplicaLinkGroup =
                selectLinkGroupInfoPart1+" and "+
                onlineSelectionCondition + " and "+
                replicaSelectionCondition + " and "+
                voGroupSelectionCondition + " and "+
                voRoleSelectionCondition + " and "+
                spaceCondition +
                orderBy;

        public static final String selectOnlineOutputLinkGroup  =
                selectLinkGroupInfoPart1+" and "+
                onlineSelectionCondition + " and "+
                outputSelectionCondition + " and "+
                voGroupSelectionCondition + " and "+
                voRoleSelectionCondition + " and "+
                spaceCondition +
                orderBy;

        public static final String selectOnlineCustodialLinkGroup  =
                selectLinkGroupInfoPart1+" and "+
                onlineSelectionCondition + " and "+
                custodialSelectionCondition + " and "+
                voGroupSelectionCondition + " and "+
                voRoleSelectionCondition + " and "+
                spaceCondition +
                orderBy;

        public static final String selectNearlineReplicaLinkGroup  =
                selectLinkGroupInfoPart1+" and "+
                nearlineSelectionCondition + " and "+
                replicaSelectionCondition + " and "+
                voGroupSelectionCondition + " and "+
                voRoleSelectionCondition + " and "+
                spaceCondition +
                orderBy;

        public static final String selectNearlineOutputLinkGroup =
                selectLinkGroupInfoPart1+" and "+
                nearlineSelectionCondition + " and "+
                outputSelectionCondition + " and "+
                voGroupSelectionCondition + " and "+
                voRoleSelectionCondition + " and "+
                spaceCondition +
                orderBy;


        public static final String selectNearlineCustodialLinkGroup =
                selectLinkGroupInfoPart1+" and "+
                nearlineSelectionCondition + " and "+
                custodialSelectionCondition + " and "+
                voGroupSelectionCondition + " and "+
                voRoleSelectionCondition + " and "+
                spaceCondition +
                orderBy;

        public static final String selectAllOnlineReplicaLinkGroup =
                selectLinkGroupInfoPart1+" and "+
                onlineSelectionCondition + " and "+
                replicaSelectionCondition + " and "+
                spaceCondition +
                orderBy;

        public static final String selectAllOnlineOutputLinkGroup  =
                selectLinkGroupInfoPart1+" and "+
                onlineSelectionCondition + " and "+
                outputSelectionCondition + " and "+
                spaceCondition +
                orderBy;

        public static final String selectAllOnlineCustodialLinkGroup  =
                selectLinkGroupInfoPart1+" and "+
                onlineSelectionCondition + " and "+
                custodialSelectionCondition + " and "+
                spaceCondition +
                orderBy;

        public static final String selectAllNearlineReplicaLinkGroup  =
                selectLinkGroupInfoPart1+" and "+
                nearlineSelectionCondition + " and "+
                replicaSelectionCondition + " and "+
                spaceCondition +
                orderBy;

        public static final String selectAllNearlineOutputLinkGroup =
                selectLinkGroupInfoPart1+" and "+
                nearlineSelectionCondition + " and "+
                outputSelectionCondition + " and "+
                spaceCondition +
                orderBy;


        public static final String selectAllNearlineCustodialLinkGroup =
                selectLinkGroupInfoPart1+" and "+
                nearlineSelectionCondition + " and "+
                custodialSelectionCondition + " and "+
                spaceCondition +
                orderBy;

        //
        // the function below returns list of linkgroup ids that correspond
        // to linkgroups that satisfy retention policy/access latency criteria,
        // voGroup/voRoles criteria and have sufficient space to accommodate new
        // space reservation. Sufficient space is defined as lg.freespaceinbytes-lg.reservedspaceinbytes
        // we do not use select for update here as we do not want to lock many
        // rows.

        private Long[] findLinkGroupIds(long sizeInBytes,
                                        String voGroup,
                                        String voRole,
                                        AccessLatency al,
                                        RetentionPolicy rp)
                throws SQLException {
                try {
                        logger.trace("findLinkGroupIds(sizeInBytes={}, " +
                                "voGroup={} voRole={}, AccessLatency={}, " +
                                "RetentionPolicy={})", sizeInBytes, voGroup,
                                voRole, al, rp);
                        String select;
                        if(al.equals(AccessLatency.ONLINE)) {
                                if(rp.equals(RetentionPolicy.REPLICA)) {
                                        select = selectOnlineReplicaLinkGroup;
                                }
                                else
                                        if ( rp.equals(RetentionPolicy.OUTPUT)) {
                                                select = selectOnlineOutputLinkGroup;
                                        }
                                        else {
                                                select = selectOnlineCustodialLinkGroup;
                                        }

                        }
                        else {
                                if(rp.equals(RetentionPolicy.REPLICA)) {
                                        select = selectNearlineReplicaLinkGroup;
                                }
                                else
                                        if ( rp.equals(RetentionPolicy.OUTPUT)) {
                                                select = selectNearlineOutputLinkGroup;
                                        }
                                        else {
                                                select = selectNearlineCustodialLinkGroup;
                                        }
                        }
                        logger.trace("executing statement: {}?={}?={}?={}?={}",
                                select, latestLinkGroupUpdateTime, voGroup,
                                voRole, sizeInBytes);
                        Set<LinkGroup> groups=dbManager.selectPrepared(linkGroupIO,
                                                                     select,
                                                                     latestLinkGroupUpdateTime,
                                                                     voGroup,
                                                                     voRole,
                                                                     sizeInBytes);
                        List<Long> idlist = new ArrayList<>();
                        for(LinkGroup group : groups) {
                                idlist.add(group.getId());
                        }
                        return idlist.toArray(new Long[idlist.size()]);
                }
                catch(SQLException sqle) {
                    logger.error("select failed: {}", sqle.getMessage());
                    throw sqle;
                }
        }

        private Set<LinkGroup> findLinkGroupIds(
                                                long sizeInBytes,
                                                AccessLatency al,
                                                RetentionPolicy rp) throws SQLException {
                try {
                        logger.trace("findLinkGroupIds(sizeInBytes={}, " +
                                "AccessLatency={}, RetentionPolicy={})",
                                sizeInBytes, al, rp);
                        String select;
                        if(al.equals(AccessLatency.ONLINE)) {
                                if(rp.equals(RetentionPolicy.REPLICA)) {
                                        select = selectAllOnlineReplicaLinkGroup;
                                }
                                else
                                        if ( rp.equals(RetentionPolicy.OUTPUT)) {
                                                select = selectAllOnlineOutputLinkGroup;
                                        }
                                        else {
                                                select = selectAllOnlineCustodialLinkGroup;
                                        }

                        }
                        else {
                                if(rp.equals(RetentionPolicy.REPLICA)) {
                                        select = selectAllNearlineReplicaLinkGroup;
                                }
                                else
                                        if ( rp.equals(RetentionPolicy.OUTPUT)) {
                                                select = selectAllNearlineOutputLinkGroup;
                                        }
                                        else {
                                                select = selectAllNearlineCustodialLinkGroup;
                                        }
                        }
                        logger.trace("executing statement: {} ?={}?={}",
                                select, latestLinkGroupUpdateTime, sizeInBytes);
                        Set<LinkGroup> groups=dbManager.selectPrepared(linkGroupIO,
                                                                     select,
                                                                     latestLinkGroupUpdateTime,
                                                                     sizeInBytes);
                        return groups;
                }
                catch(SQLException sqle) {
                        logger.error("select failed: {}", sqle.getMessage());
                        throw sqle;
                }
        }

        public Space getSpace(long id)  throws SQLException{
                logger.trace("Executing: {},?={}", SpaceReservationIO.
                        SELECT_SPACE_RESERVATION_BY_ID, id);
                Set<Space> spaces=dbManager.selectPrepared(spaceReservationIO,
                                                         SpaceReservationIO.SELECT_SPACE_RESERVATION_BY_ID,
                                                         id);
                if (spaces.isEmpty()) {
                        throw new SQLException("Space reservation " + id + " not found.", "02000");
                }
                return Iterables.getFirst(spaces,null);
        }

        public LinkGroup getLinkGroup(long id)  throws SQLException{
                Set<LinkGroup> groups=dbManager.selectPrepared(linkGroupIO,
                                                             LinkGroupIO.SELECT_LINKGROUP_BY_ID,
                                                             id);
                if (groups.isEmpty()) {
                        throw new SQLException("linkGroup with id="+id+" not found", "02000");
                }
                return Iterables.getFirst(groups,null);
        }

        public LinkGroup getLinkGroupByName(String name)  throws SQLException{
                Set<LinkGroup> groups=dbManager.selectPrepared(linkGroupIO,
                                                             LinkGroupIO.SELECT_LINKGROUP_BY_NAME,
                                                             name);
                if (groups.isEmpty()) {
                        throw new SQLException("linkGroup with name="+name+" not found", "02000");
                }
                return Iterables.getFirst(groups,null);
        }

//------------------------------------------------------------------------------
// select for update functions
//------------------------------------------------------------------------------
        public @Nonnull LinkGroup selectLinkGroupForUpdate(Connection connection,long id,long sizeInBytes)  throws SQLException{
                try {
                        return dbManager.selectForUpdate(connection,
                                                       linkGroupIO,
                                                       LinkGroupIO.SELECT_LINKGROUP_INFO_FOR_UPDATE,
                                                       id,
                                                       sizeInBytes);
                }
                catch (SQLException e) {
                    if (Objects.equals(e.getSQLState(), "02000")) {
                        throw new SQLException("There is no linkgroup with id="+id+" and available space="+sizeInBytes,
                                e.getSQLState(), e.getErrorCode(), e);
                    }
                    throw e;
                }
        }



        public @Nonnull LinkGroup selectLinkGroupForUpdate(Connection connection,long id)  throws SQLException{
                try {
                        return dbManager.selectForUpdate(connection,
                                                       linkGroupIO,
                                                       LinkGroupIO.SELECT_LINKGROUP_FOR_UPDATE_BY_ID,
                                                       id);
                }
                catch (SQLException e) {
                    if (Objects.equals(e.getSQLState(), "02000")) {
                        throw new SQLException("There is no linkgroup with id="+id,
                                e.getSQLState(), e.getErrorCode(), e);
                    }
                    throw e;
                }
        }

        public @Nonnull Space selectSpaceForUpdate(Connection connection,long id,long sizeInBytes)  throws SQLException{
                try {
                        return dbManager.selectForUpdate(connection,
                                                       spaceReservationIO,
                                                       SpaceReservationIO.SELECT_FOR_UPDATE_BY_ID_AND_SIZE,
                                                       id,
                                                       sizeInBytes);
                }
                catch (SQLException e) {
                    if (Objects.equals(e.getSQLState(), "02000")) {
                        throw new SQLException("There is no space reservation with id="+id+" and available size="+sizeInBytes,
                                e.getSQLState(), e.getErrorCode(), e);
                    }
                    throw e;
                }
        }

        public @Nonnull Space selectSpaceForUpdate(Connection connection,long id)  throws SQLException{
                try {
                        return dbManager.selectForUpdate(connection,
                                                       spaceReservationIO,
                                                       SpaceReservationIO.SELECT_FOR_UPDATE_BY_ID,
                                                       id);
                }
                catch (SQLException e){
                    if (Objects.equals(e.getSQLState(), "02000")) {
                        throw new SQLException("There is no space reservation with id="+id,
                                e.getSQLState(), e.getErrorCode(), e);
                    }
                    throw e;
                }
        }

        public @Nonnull File selectFileForUpdate(Connection connection,
                                        PnfsId pnfsId)
                throws SQLException {
                try {
                        return dbManager.selectForUpdate(connection,
                                                       fileIO,
                                                       FileIO.SELECT_FOR_UPDATE_BY_PNFSID,
                                                       pnfsId.toString());
                }
                catch (SQLException e){
                    if (Objects.equals(e.getSQLState(), "02000")) {
                        throw new SQLException("There is no file with pnfsid="+
                                               pnfsId, e.getSQLState(), e.getErrorCode(), e);
                    }
                    throw e;
                }
        }

        public @Nonnull File selectFileForUpdate(Connection connection,
                                        long id)
                throws SQLException {
                try {
                        return dbManager.selectForUpdate(connection,
                                                       fileIO,
                                                       FileIO.SELECT_FOR_UPDATE_BY_ID,
                                                       id);
                }
                catch (SQLException e){
                    if (Objects.equals(e.getSQLState(), "02000")) {
                        throw new SQLException("There is no file with id="+id,
                                e.getSQLState(), e.getErrorCode(), e);
                    }
                    throw e;
                }
        }

        public @Nonnull File selectFileFromSpaceForUpdate(Connection connection,
                                                 String pnfsPath,
                                                 long reservationId)

                throws SQLException {
                return dbManager.selectForUpdate(connection,
                                               fileIO,
                                               FileIO.SELECT_TRANSIENT_FILES_BY_PNFSPATH_AND_RESERVATIONID,
                                               pnfsPath, reservationId);
        }


        public void removeFileFromSpace(long id) throws SQLException {
                Connection connection = null;
                try {
                        connection = connection_pool.getConnection();
                        connection.setAutoCommit(false);
                        File f = selectFileForUpdate(connection,id);
                        removeFileFromSpace(connection,f);
                        connection.commit();
                        connection_pool.returnConnection(connection);
                        connection = null;
                }
                catch(SQLException sqle) {
                        logger.error("delete failed: {}", sqle.getMessage());
                        if (connection!=null) {
                                connection.rollback();
                                connection_pool.returnFailedConnection(connection);
                                connection = null;
                        }
                        throw sqle;
                }
                finally {
                        if(connection != null) {
                                connection_pool.returnConnection(connection);
                        }
                }
        }

        public void removeFileFromSpace(Connection connection,
                                        File f) throws SQLException {
                Space space = selectSpaceForUpdate(connection,f.getSpaceId());
                int rc = dbManager.delete(connection,FileIO.DELETE,f.getId());
                if(rc!=1){
                        throw new SQLException("delete returned row count ="+rc);
                }
                if(f.getState() == FileState.RESERVED ||
                   f.getState() == FileState.TRANSFERRING) {
                        decrementAllocatedSpaceInSpaceReservation(connection,space,f.getSizeInBytes());
                }
                else if (f.getState() == FileState.STORED) {
                        decrementUsedSpaceInSpaceReservation(connection,space,f.getSizeInBytes());
                        incrementFreeSpaceInLinkGroup(connection,space.getLinkGroupId(),f.getSizeInBytes()); // keep freespaceinbytes in check
                }

        }


//------------------------------------------------------------------------------
        public void updateSpaceState(long id,SpaceState spaceState) throws SQLException {
                Connection connection = null;
                try {
                        connection = connection_pool.getConnection();
                        connection.setAutoCommit(false);
                        updateSpaceReservation(connection,
                                               id,
                                               null,
                                               null,
                                               null,
                                               null,
                                               null,
                                               null,
                                               null,
                                               null,
                                               spaceState);
                        connection.commit();
                        connection_pool.returnConnection(connection);
                        connection = null;
                }
                catch(SQLException sqle) {
                        logger.error("update failed: {}", sqle.getMessage());
                        if(connection != null) {
                                connection.rollback();
                                connection_pool.returnFailedConnection(connection);
                                connection = null;
                        }
                        throw sqle;
                }
                finally {
                        if(connection != null) {
                                connection_pool.returnConnection(connection);
                        }
                }
        }

        public void updateSpaceLifetime(Connection connection,long id, long newLifetime)
                throws SQLException {
                updateSpaceReservation(connection,
                                       id,
                                       null,
                                       null,
                                       null,
                                       null,
                                       null,
                                       null,
                        newLifetime,
                                       null,
                                       null);
        }

        public void updateSpaceReservation(Connection connection,
                                           long id,
                                           String voGroup,
                                           String voRole,
                                           RetentionPolicy retentionPolicy,
                                           AccessLatency accessLatency,
                                           Long linkGroupId,
                                           Long sizeInBytes,
                                           Long lifetime,
                                           String description,
                                           SpaceState state) throws SQLException {

                Space space = selectSpaceForUpdate(connection,id);
                updateSpaceReservation(connection,
                                       voGroup,
                                       voRole,
                                       retentionPolicy,
                                       accessLatency,
                                       linkGroupId,
                                       sizeInBytes,
                                       lifetime,
                                       description,
                                       state,
                                       space);
        }

        public void updateSpaceReservation(Connection connection,
                                           String voGroup,
                                           String voRole,
                                           RetentionPolicy retentionPolicy,
                                           AccessLatency accessLatency,
                                           Long linkGroupId,
                                           Long sizeInBytes,
                                           Long lifetime,
                                           String description,
                                           SpaceState state,
                                           Space space) throws SQLException {
                if (voGroup!=null) {
                    space.setVoGroup(voGroup);
                }
                if (voRole!=null) {
                    space.setVoRole(voRole);
                }
                if (retentionPolicy!=null) {
                    space.setRetentionPolicy(retentionPolicy);
                }
                if (accessLatency!=null) {
                    space.setAccessLatency(accessLatency);
                }
                long deltaSize = 0;
                long oldSize =  space.getSizeInBytes();
                LinkGroup group = null;
                if (sizeInBytes != null)  {
                        if (sizeInBytes < space.getUsedSizeInBytes()+space.getAllocatedSpaceInBytes()) {
                                long usedSpace = space.getUsedSizeInBytes()+space.getAllocatedSpaceInBytes();
                                throw new SQLException("Cannot downsize space reservation below "+usedSpace+"bytes, remove files first ");
                        }
                        deltaSize = sizeInBytes -oldSize;
                        space.setSizeInBytes(sizeInBytes);
                        group = selectLinkGroupForUpdate(connection,
                                                         space.getLinkGroupId());
                        if (group.getAvailableSpaceInBytes()<deltaSize) {
                                throw new SQLException("No space available to resize space reservation");
                        }
                }
                if(lifetime!=null) {
                    space.setLifetime(lifetime);
                }
                if(description!= null) {
                    space.setDescription(description);
                }
                SpaceState oldState = space.getState();
                if(state != null)  {
                        if (SpaceState.isFinalState(oldState)==true) {
                                throw new SQLException("change from "+oldState+" to "+state+" is not allowed");
                        }
                        if (group==null) {
                                group = selectLinkGroupForUpdate(connection,
                                                                 space.getLinkGroupId());
                        }
                        space.setState(state);
                }
                dbManager.update(connection,
                               SpaceReservationIO.UPDATE,
                               space.getVoGroup(),
                               space.getVoRole(),
                               space.getRetentionPolicy().getId(),
                               space.getAccessLatency().getId(),
                               space.getLinkGroupId(),
                               space.getSizeInBytes(),
                               space.getCreationTime(),
                               space.getLifetime(),
                               space.getDescription(),
                               space.getState().getStateId(),
                               space.getId());

                if (state==null) {
                        if (sizeInBytes != null) {
                                if (deltaSize!=0) {
                                        if (!SpaceState.isFinalState(space.getState())) {
                                                incrementReservedSpaceInLinkGroup(connection,
                                                                                  group.getId(),
                                                                                  deltaSize);
                                        }
                                }
                        }
                }
                else {
                        if (SpaceState.isFinalState(space.getState())) {
                                decrementReservedSpaceInLinkGroup(connection,
                                                                  group.getId(),
                                                                  oldSize-space.getUsedSizeInBytes());
                        }
                }
        }

        public void updateSpaceReservation(long id,
                                           String voGroup,
                                           String voRole,
                                           RetentionPolicy retentionPolicy,
                                           AccessLatency accessLatency,
                                           Long linkGroupId,
                                           Long sizeInBytes,
                                           Long lifetime,
                                           String description,
                                           SpaceState state) throws SQLException {
                Connection connection = null;
                try {
                        connection = connection_pool.getConnection();
                        connection.setAutoCommit(false);
                        updateSpaceReservation(connection,
                                               id,
                                               voGroup,
                                               voRole,
                                               retentionPolicy,
                                               accessLatency,
                                               linkGroupId,
                                               sizeInBytes,
                                               lifetime,
                                               description,
                                               state);
                        connection.commit();
                        connection_pool.returnConnection(connection);
                        connection = null;
                }
                catch(SQLException sqle) {
                        logger.error("update failed: {}", sqle.getMessage());
                        if(connection != null) {
                                connection.rollback();
                                connection_pool.returnFailedConnection(connection);
                                connection = null;
                        }
                        throw sqle;
                }
                finally {
                        if(connection != null) {
                                connection_pool.returnConnection(connection);
                        }
                }
        }

        public void expireSpaceReservations()  {
                logger.trace("expireSpaceReservations()...");
                try {
                        if (cleanupExpiredSpaceFiles) {
                                long time = System.currentTimeMillis();
                                Set<Space> spaces = dbManager.selectPrepared(spaceReservationIO,
                                                                           SpaceReservationIO.SELECT_SPACE_RESERVATIONS_FOR_EXPIRED_FILES,
                                                                           time);
                                for (Space space : spaces) {
                                        //
                                        // for each space make a list of files in this space and clean them up
                                        //
                                        Set<File> files = dbManager.selectPrepared(fileIO,
                                                                                 FileIO.SELECT_EXPIRED_SPACEFILES,
                                                                                 System.currentTimeMillis(),
                                                                                 space.getId());
                                        for (File file : files) {
                                                try {
                                                        if (file.getPnfsId() != null) {
                                                                try {
                                                                        pnfs.deletePnfsEntry(file.getPnfsId(), file.getPnfsPath());
                                                                } catch (FileNotFoundCacheException ignored) {
                                                                }
                                                        }
                                                        removeFileFromSpace(file.getId());
                                                }
                                                catch (SQLException e) {
                                                        logger.error("Failed to remove file {}: {}",
                                                                file, e.getMessage());
                                                }
                                                catch (CacheException e) {
                                                        logger.error("Failed to delete file {}: {}",
                                                                file.getPnfsId(), e.getMessage());
                                                }
                                        }
                                }
                        }
                        logger.trace("Executing: {}",
                                SpaceReservationIO.SELECT_EXPIRED_SPACE_RESERVATIONS1);
                        Set<Space> spaces = dbManager.selectPrepared(spaceReservationIO,
                                                                   SpaceReservationIO.SELECT_EXPIRED_SPACE_RESERVATIONS1,
                                                                   System.currentTimeMillis());
                        for (Space space : spaces ) {
                                try {
                                        updateSpaceReservation(space.getId(),
                                                               null,
                                                               null,
                                                               null,
                                                               null,
                                                               null,
                                                               null,
                                                               null,
                                                               null,
                                                               SpaceState.EXPIRED);
                                }
                                catch (SQLException e) {
                                        logger.error("failed to remove expired " +
                                                "reservation {}: {}", space,
                                                e.getMessage());
                                }
                        }
                }
                catch(SQLException sqle) {
                        logger.error("expireSpaceReservations failed: {}",
                                sqle.getMessage());
                }
        }

        public long insertSpaceReservation(String voGroup,
                                           String voRole,
                                           RetentionPolicy retentionPolicy,
                                           AccessLatency accessLatency,
                                           long linkGroupId,
                                           long sizeInBytes,
                                           long lifetime,
                                           String description,
                                           int state,
                                           long used,
                                           long allocated )
                throws SQLException {
                Connection connection=null;
                try {
                        connection = connection_pool.getConnection();
                        connection.setAutoCommit(false);
                        long id = getNextToken(connection);
                        insertSpaceReservation(connection,
                                               id,
                                               voGroup,
                                               voRole,
                                               retentionPolicy,
                                               accessLatency,
                                               linkGroupId,
                                               sizeInBytes,
                                               lifetime,
                                               description,
                                               state,
                                               used,
                                               allocated);
                        connection.commit();
                        connection_pool.returnConnection(connection);
                        connection = null;
                        return id;
                }
                catch(SQLException sqle) {
                        logger.error("failed to insert space reservation: {}",
                                sqle.getMessage());
                        if (connection!=null) {
                                connection.rollback();
                                connection_pool.returnFailedConnection(connection);
                                connection = null;
                        }
                        throw sqle;
                }
                finally {
                        if(connection != null) {
                                connection_pool.returnConnection(connection);
                        }
                }
        }

        public void insertSpaceReservation(Connection connection,
                                           long id,
                                           String voGroup,
                                           String voRole,
                                           RetentionPolicy retentionPolicy,
                                           AccessLatency accessLatency,
                                           long linkGroupId,
                                           long sizeInBytes,
                                           long lifetime,
                                           String description,
                                           int state,
                                           long used,
                                           long allocated) throws SQLException {
                long creationTime=System.currentTimeMillis();
                LinkGroup g=selectLinkGroupForUpdate(connection,
                                                     linkGroupId,
                                                     sizeInBytes);
                int rc=dbManager.insert(connection,
                                      SpaceReservationIO.INSERT,
                                      id,
                                      voGroup,
                                      voRole,
                                      retentionPolicy==null? 0 : retentionPolicy.getId(),
                                      accessLatency==null? 0 : accessLatency.getId(),
                                      g.getId(),
                                      sizeInBytes,
                                      creationTime,
                                      lifetime,
                                      description,
                                      state,
                                      used,
                                      allocated);
                if (rc!=1) {
                        throw new SQLException("insert returned row count ="+rc);
                }
                //
                // Now increment reservedspaceinbytes
                //
                incrementReservedSpaceInLinkGroup(connection,
                                                  linkGroupId,
                                                  sizeInBytes);
        }

        //
        // functions for infoProvider
        //

        public void getValidSpaceTokens(GetSpaceTokensMessage msg) throws SQLException {
                Set<Space> spaces;
                if(msg.getSpaceTokenId()!=null) {
                        spaces = new HashSet<>();
                        Space space = getSpace(msg.getSpaceTokenId());
                        spaces.add(space);
                }
                else {
                        spaces=dbManager.selectPrepared(spaceReservationIO,
                                                      SpaceReservationIO.SELECT_CURRENT_SPACE_RESERVATIONS);
                }
                msg.setSpaceTokenSet(spaces);
        }


        public void getValidSpaceTokenIds(GetSpaceTokenIdsMessage msg) throws SQLException {
                Set<Space> spaces=dbManager.selectPrepared(spaceReservationIO,
                                                         SpaceReservationIO.SELECT_CURRENT_SPACE_RESERVATIONS);

                long[] ids = new long[spaces.size()];
                int j=0;
                for (Space space : spaces) {
                        ids[j++]=space.getId();
                }
                msg.setSpaceTokenIds(ids);
        }

        public void getLinkGroups(GetLinkGroupsMessage msg) throws SQLException {
                Set<LinkGroup> groups;
                if (msg.getLinkgroupidId()!=null) {
                        groups = new HashSet<>();
                        LinkGroup lg = getLinkGroup(msg.getLinkgroupidId());
                        groups.add(lg);
                }
                else {
                        groups=dbManager.selectPrepared(linkGroupIO,
                                                      LinkGroupIO.SELECT_ALL_LINKGROUPS);
                }
                msg.setLinkGroupSet(groups);
        }

        public void getLinkGroupNames(GetLinkGroupNamesMessage msg) throws SQLException {
                Set<LinkGroup> groups=dbManager.selectPrepared(linkGroupIO,
                                                             LinkGroupIO.SELECT_ALL_LINKGROUPS);
                String[] names = new String[groups.size()];
                int j=0;
                for (LinkGroup group : groups) {
                        names[j++]=group.getName();
                }
                msg.setLinkGroupNames(names);
        }

        public void getLinkGroupIds(GetLinkGroupIdsMessage msg) throws SQLException {
                Set<LinkGroup> groups=dbManager.selectPrepared(linkGroupIO,
                                                             LinkGroupIO.SELECT_ALL_LINKGROUPS);
                long[] ids = new long[groups.size()];
                int j=0;
                for (LinkGroup group : groups) {
                        ids[j++]=group.getId();
                }
                msg.setLinkGroupIds(ids);
        }

        public static final String SELECT_SPACE_TOKENS_BY_DESCRIPTION =
                "SELECT * FROM "+ManagerSchemaConstants.SpaceTableName +
                " WHERE  state = ? AND description = ?";

        public static final String SELECT_SPACE_TOKENS_BY_VOGROUP =
                "SELECT * FROM "+ManagerSchemaConstants.SpaceTableName +
                " WHERE  state = ? AND voGroup = ?";

        public static final String SELECT_SPACE_TOKENS_BY_VOROLE =
                "SELECT * FROM "+ManagerSchemaConstants.SpaceTableName +
                " WHERE  state = ? AND  voRole = ?";

        public static final String SELECT_SPACE_TOKENS_BY_VOGROUP_AND_VOROLE =
                "SELECT * FROM "+ManagerSchemaConstants.SpaceTableName +
                " WHERE  state = ? AND voGroup = ? AND voRole = ?";

        private Set<Space> findSpacesByVoGroupAndRole(String voGroup, String voRole)
                throws SQLException {
                if (voGroup!=null&&!voGroup.isEmpty()&&
                    voRole!=null&&!voRole.isEmpty()) {
                        return dbManager.selectPrepared(spaceReservationIO,
                                                      SELECT_SPACE_TOKENS_BY_VOGROUP_AND_VOROLE,
                                                      SpaceState.RESERVED.getStateId(),
                                                      voGroup,
                                                      voRole);
                }
                else {
                        if (voGroup!=null&&!voGroup.isEmpty()) {
                                return dbManager.selectPrepared(spaceReservationIO,
                                                              SELECT_SPACE_TOKENS_BY_VOGROUP,
                                                              SpaceState.RESERVED.getStateId(),
                                                              voGroup);
                        }
                        if (voRole!=null&&!voRole.isEmpty()) {
                                return dbManager.selectPrepared(spaceReservationIO,
                                                              SELECT_SPACE_TOKENS_BY_VOROLE,
                                                              SpaceState.RESERVED.getStateId(),
                                                              voRole);
                        }
                }
                return Collections.emptySet();
        }

        public long[] getSpaceTokens(Subject subject,
                                     String description) throws SQLException {

                Set<Space> spaces = new HashSet<>();
                if (description==null) {
                    for (String s : Subjects.getFqans(subject)) {
                        if (s != null) {
                            FQAN fqan = new FQAN(s);
                            spaces.addAll(findSpacesByVoGroupAndRole(fqan.getGroup(), fqan.getRole()));
                        }
                    }
                    spaces.addAll(findSpacesByVoGroupAndRole(Subjects.getUserName(subject), ""));
                }
                else {
                        Set<Space> foundSpaces=dbManager.selectPrepared(
                                spaceReservationIO,
                                SELECT_SPACE_TOKENS_BY_DESCRIPTION,
                                SpaceState.RESERVED.getStateId(),
                                description);
                        if (foundSpaces!=null) {
                                spaces.addAll(foundSpaces);
                        }
                }
                long[] tokens=new long[spaces.size()];
                int i=0;
                for (Space space : spaces) {
                        tokens[i++] = space.getId();
                }
                return tokens;
        }

        public static final String SELECT_SPACE_FILE_BY_PNFSID =
                "SELECT * FROM "+ManagerSchemaConstants.SpaceFileTableName+
                " WHERE pnfsId = ? ";

        public static final String SELECT_SPACE_FILE_BY_PNFSPATH =
                "SELECT * FROM "+ManagerSchemaConstants.SpaceFileTableName+
                " WHERE pnfsPath = ? ";

        public static final String SELECT_SPACE_FILE_BY_PNFSID_AND_PNFSPATH =
                "SELECT * FROM "+ManagerSchemaConstants.SpaceFileTableName+
                " WHERE pnfsId = ? AND pnfsPath = ?";


        public long[] getFileSpaceTokens( PnfsId pnfsId,
                                          String pnfsPath)  throws SQLException{

                if (pnfsId==null&&pnfsPath==null) {
                        throw new IllegalArgumentException("getFileSpaceTokens: all arguments are nulls, not supported");
                }
                Set<File> files = null;
                if (pnfsId != null && pnfsPath != null) {
                        files = dbManager.selectPrepared(fileIO,
                                                       SELECT_SPACE_FILE_BY_PNFSID_AND_PNFSPATH,
                                                       pnfsId.toString(),
                                                       new FsPath(pnfsPath).toString());
                }
                else {
                        if (pnfsId != null) {
                                files = dbManager.selectPrepared(fileIO,
                                                               SELECT_SPACE_FILE_BY_PNFSID,
                                                               pnfsId.toString());
                        }
                        if (pnfsPath != null) {
                                files = dbManager.selectPrepared(fileIO,
                                                               SELECT_SPACE_FILE_BY_PNFSPATH,
                                                               new FsPath(pnfsPath).toString());
                        }
                }
                long[] tokens = new long[files.size()];
                int i=0;
                for (File file : files) {
                        tokens[i++] = file.getSpaceId();
                }
                return tokens;
        }


        public void deleteSpaceReservation(Connection connection,
                                           Space space) throws SQLException {
                dbManager.delete(connection,
                               SpaceReservationIO.DELETE_SPACE_RESERVATION,
                               space.getId());
                decrementReservedSpaceInLinkGroup(connection,
                                                  space.getLinkGroupId(),
                                                  space.getSizeInBytes()-
                                                  space.getUsedSizeInBytes());
        }

        public void deleteSpaceReservation(long id)
                throws SQLException {
                Connection connection = null;
                try {
                        connection = connection_pool.getConnection();
                        connection.setAutoCommit(false);
                        Space space = selectSpaceForUpdate(connection,id);
                        deleteSpaceReservation(connection,space);
                        connection.commit();
                        connection_pool.returnConnection(connection);
                        connection = null;
                }
                catch(SQLException sqle) {
                        logger.error("failed to delete space reservation: {}",
                                sqle.getMessage());
                        if (connection!=null) {
                                connection.rollback();
                                connection_pool.returnFailedConnection(connection);
                                connection = null;
                        }
                        throw sqle;
                }
                finally {
                        if(connection != null) {
                                connection_pool.returnConnection(connection);
                        }
                }
        }

        public void updateSpaceFile(long id,
                                    String voGroup,
                                    String voRole,
                                    PnfsId pnfsId,
                                    Long sizeInBytes,
                                    Long lifetime,
                                    Integer state) throws SQLException {
                Connection connection=null;
                try {
                        connection=connection_pool.getConnection();
                        connection.setAutoCommit(false);
                        updateSpaceFile(connection, id, voGroup, voRole, pnfsId,
                                        sizeInBytes, lifetime, state);
                        connection.commit();
                        connection_pool.returnConnection(connection);
                        connection=null;
                }
                catch (SQLException sqle) {
                        logger.error("update failed: {}", sqle.getMessage());
                        if (connection!=null) {
                                connection.rollback();
                                connection_pool.returnFailedConnection(connection);
                                connection=null;
                        }
                        throw sqle;
                }
                finally {
                        if (connection!=null) {
                                connection_pool.returnConnection(connection);
                        }
                }
        }

        public void updateSpaceFile(Connection connection,
                                    long id,
                                    String voGroup,
                                    String voRole,
                                    PnfsId pnfsId,
                                    Long sizeInBytes,
                                    Long lifetime,
                                    Integer state) throws SQLException {
                File f=selectFileForUpdate(connection, id);
                updateSpaceFile(connection, id, voGroup, voRole, pnfsId,
                                sizeInBytes, lifetime, state, f);
        }

        public void updateSpaceFile(Connection connection,
                                    long id,
                                    String voGroup,
                                    String voRole,
                                    PnfsId pnfsId,
                                    Long sizeInBytes,
                                    Long lifetime,
                                    Integer state,
                                    File f) throws SQLException {
                if (voGroup!=null) {
                        f.setVoGroup(voGroup);
                }
                if (voRole!=null) {
                        f.setVoRole(voRole);
                }
                long oldSize=f.getSizeInBytes();
                long deltaSize=0;
                Space space=null;
                if (sizeInBytes!=null) {
                        deltaSize= sizeInBytes -oldSize;
                        if (deltaSize!=0) {
                                f.setSizeInBytes(sizeInBytes);
                                //
                                // idea below is questionable. We resize space reservation to fit this file. This way we
                                // attempt to guarantee that there is no negative numbers in LinkGroup
                                //
                                Connection newConnection=null;
                                try {
                                        newConnection=connection_pool.getConnection();
                                        newConnection.setAutoCommit(false);
                                        space=selectSpaceForUpdate(newConnection,
                                                                   f.getSpaceId());
                                        if (deltaSize > space.getAvailableSpaceInBytes()) {
                                                updateSpaceReservation(newConnection,
                                                                       null,
                                                                       null,
                                                                       null,
                                                                       null,
                                                                       null,
                                                        space.getSizeInBytes() + deltaSize - space
                                                                .getAvailableSpaceInBytes(),
                                                                       null,
                                                                       null,
                                                                       null,
                                                                       space);
                                        }
                                        newConnection.commit();
                                        connection_pool.returnConnection(newConnection);
                                        newConnection=null;
                                }
                                catch (SQLException e) {
                                        logger.error("failed to update space " +
                                                "reservation: {}", e.getMessage());
                                        if (newConnection!=null) {
                                                newConnection.rollback();
                                                connection_pool.returnFailedConnection(newConnection);
                                                newConnection=null;
                                        }
                                        throw e;
                                }
                                space=selectSpaceForUpdate(connection,
                                                           f.getSpaceId());
                        }
                }
                if (lifetime!=null) {
                    f.setLifetime(lifetime);
                }
                FileState oldState = f.getState();
                if (state!=null)   {
                        if ( space == null ) {
                                space = selectSpaceForUpdate(connection,f.getSpaceId());
                        }
                        f.setState(FileState.getState(state));
                }
                if (pnfsId!=null ) {
                    f.setPnfsId(pnfsId);
                }
                int rc;
                if (f.getPnfsId()!=null) {
                        rc = dbManager.update(connection,
                                            FileIO.UPDATE,
                                            f.getVoGroup(),
                                            f.getVoRole(),
                                            f.getSizeInBytes(),
                                            f.getLifetime(),
                                            f.getPnfsId().toString(),
                                            f.getState().getStateId(),
                                            f.getId());
                }
                else {
                        rc = dbManager.update(connection,
                                            FileIO.UPDATE_WO_PNFSID,
                                            f.getVoGroup(),
                                            f.getVoRole(),
                                            f.getSizeInBytes(),
                                            f.getLifetime(),
                                            f.getState().getStateId(),
                                            f.getId());
                }
                if (rc!=1) {
                        throw new SQLException("Update failed, row count="+rc);
                }
                if (state==null) {
                        if (sizeInBytes!=null) {
                                if (deltaSize!=0) {
                                        if (f.getState()==FileState.STORED) {
                                                incrementUsedSpaceInSpaceReservation(connection,space,deltaSize);
                                                decrementFreeSpaceInLinkGroup(connection,space.getLinkGroupId(),deltaSize); // keep freespaceinbytes in check
                                        }
                                        if (f.getState()==FileState.RESERVED ||
                                            f.getState()==FileState.TRANSFERRING) {
                                                incrementAllocatedSpaceInSpaceReservation(connection,space,deltaSize);
                                        }
                                }
                        }
                }
                else {
                        if (oldState==FileState.RESERVED || oldState==FileState.TRANSFERRING) {
                                if (f.getState() == FileState.STORED) {
                                        decrementAllocatedSpaceInSpaceReservation(connection,space,oldSize);
                                        incrementUsedSpaceInSpaceReservation(connection,space,f.getSizeInBytes());
                                        decrementFreeSpaceInLinkGroup(connection,space.getLinkGroupId(),f.getSizeInBytes()); // keep freespaceinbytes in check
                                }
                                else if (f.getState() == FileState.FLUSHED) {
                                        decrementAllocatedSpaceInSpaceReservation(connection,space,oldSize);
                                }
                        }
                        else if (oldState== FileState.STORED) {
                                if (f.getState() == FileState.FLUSHED) {
                                        decrementUsedSpaceInSpaceReservation(connection,space,oldSize);
                                        incrementFreeSpaceInLinkGroup(connection,space.getLinkGroupId(),f.getSizeInBytes()); // keep freespaceinbytes in check
                                }
                                else if (f.getState()==FileState.RESERVED || f.getState()==FileState.TRANSFERRING) {
                                        // this should not happen
                                        decrementUsedSpaceInSpaceReservation(connection,space,oldSize);
                                        incrementAllocatedSpaceInSpaceReservation(connection,space,f.getSizeInBytes());
                                        incrementFreeSpaceInLinkGroup(connection,space.getLinkGroupId(),f.getSizeInBytes()); // keep freespaceinbytes in check
                                }
                        }
                }
        }

        public void removePnfsIdOfFileInSpace(Connection connection,
                                              long id,
                                              Integer state) throws SQLException {
                if (state==null) {
                        dbManager.update(connection,
                                       FileIO.REMOVE_PNFSID_ON_SPACEFILE,
                                       id);
                }
                else {
                        dbManager.update(connection,
                                       FileIO.REMOVE_PNFSID_AND_CHANGE_STATE_SPACEFILE,
                                       id,
                                state);
                }
        }

        public long insertFileInSpace(String voGroup,
                                      String voRole,
                                      long spaceReservationId,
                                      long sizeInBytes,
                                      long lifetime,
                                      String pnfsPath,
                                      PnfsId pnfsId,
                                      int state) throws SQLException,
                                                        SpaceException {
                pnfsPath=new FsPath(pnfsPath).toString();
                Connection connection=null;
                try {
                        connection=connection_pool.getConnection();
                        connection.setAutoCommit(false);
                        long id=getNextToken(connection);
                        insertFileInSpace(connection,
                                          id,
                                          voGroup,
                                          voRole,
                                          spaceReservationId,
                                          sizeInBytes,
                                          lifetime,
                                          pnfsPath,
                                          pnfsId,
                                          state);
                        connection.commit();
                        connection_pool.returnConnection(connection);
                        connection=null;
                        return id;
                }
                catch(SQLException | SpaceException sqle) {
                        logger.error("insert failed: {}", sqle.getMessage());
                        if (connection!=null) {
                                connection.rollback();
                                connection_pool.returnFailedConnection(connection);
                                connection = null;
                        }
                        throw sqle;
                } finally {
                        if(connection != null) {
                                connection_pool.returnConnection(connection);
                        }
                }
        }

        public void insertFileInSpace(Connection connection,
                                      long id,
                                      String voGroup,
                                      String voRole,
                                      long spaceReservationId,
                                      long sizeInBytes,
                                      long lifetime,
                                      String pnfsPath,
                                      PnfsId pnfsId,
                                      int state) throws SQLException,
                                                        SpaceException {
                pnfsPath=new FsPath(pnfsPath).toString();
                long creationTime=System.currentTimeMillis();
                int rc;
                Space space = selectSpaceForUpdate(connection,spaceReservationId,0L); // "0L" is a hack needed to get a better error code from comparison below
                long currentTime = System.currentTimeMillis();
                if(space.getLifetime() != -1 && space.getCreationTime()+space.getLifetime()  < currentTime) {
                        throw new SpaceExpiredException("space with id="+
                                                        spaceReservationId+
                                                        " has expired");
                }
                if (space.getState() == SpaceState.EXPIRED) {
                        throw new SpaceExpiredException("space with id="+
                                                        spaceReservationId+
                                                        " has expired");
                }
                if (space.getState() == SpaceState.RELEASED) {
                        throw new SpaceReleasedException("space with id="+
                                                         spaceReservationId+
                                                         " was released");
                }
                if (space.getAvailableSpaceInBytes()<sizeInBytes) {
                        throw new NoFreeSpaceException("space with id="+
                                                       spaceReservationId+
                                                       " does not have enough space");
                }
                if (pnfsId==null) {
                        rc=dbManager.insert(connection,
                                          FileIO.INSERT_WO_PNFSID,
                                          id,
                                          voGroup,
                                          voRole,
                                          spaceReservationId,
                                          sizeInBytes,
                                          creationTime,
                                          lifetime,
                                          pnfsPath,
                                          state);
                }
                else {
                        rc=dbManager.insert(connection,
                                          FileIO.INSERT_W_PNFSID,
                                          id,
                                          voGroup,
                                          voRole,
                                          spaceReservationId,
                                          sizeInBytes,
                                          creationTime,
                                          lifetime,
                                          pnfsPath,
                                          pnfsId.toString(),
                                          state);
                }
                if(rc!=1 ){
                        throw new SQLException("insert returned row count ="+rc);
                }
                if (state==FileState.RESERVED.getStateId()||
                    state==FileState.TRANSFERRING.getStateId()) {
                        incrementAllocatedSpaceInSpaceReservation(connection,
                                                                  space,
                                                                  sizeInBytes);
                }
                else if (state==FileState.STORED.getStateId()) {
                        incrementUsedSpaceInSpaceReservation(connection,
                                                             space,
                                                             sizeInBytes);
                        decrementAllocatedSpaceInSpaceReservation(connection,
                                                                  space,
                                                                  sizeInBytes);
                        decrementFreeSpaceInLinkGroup(connection,
                                                      space.getLinkGroupId(),
                                                      sizeInBytes); // keep freespaceinbytes in check
                }
        }

        public File getFile(PnfsId pnfsId)  throws SQLException {
                Set<File> files=dbManager.selectPrepared(fileIO,
                                                       FileIO.SELECT_BY_PNFSID,
                                                       pnfsId.toString());
                if (files.isEmpty()) {
                        throw new SQLException("file with pnfsId="+pnfsId+
                                                " is not found", "02000");
                }
                if (files.size()>1) {
                        throw new SQLException("found two records with pnfsId="+
                                               pnfsId);
                }
                return Iterables.getFirst(files,null);
        }

        public File getFile(String pnfsPath)  throws SQLException{
                pnfsPath =new FsPath(pnfsPath).toString();
                Set<File> files = dbManager.selectPrepared(fileIO,
                                                         FileIO.SELECT_BY_PNFSPATH,
                                                         pnfsPath);
                if (files.isEmpty()) {
                        throw new SQLException("file with pnfsPath="+pnfsPath+
                                               " is not found", "02000");
                }
                if (files.size()>1) {
                        throw new SQLException("found two records with pnfsPath="+
                                               pnfsPath);
                }
                return Iterables.getFirst(files,null);
        }

        public Set<File> getFiles(String pnfsPath)  throws SQLException{
                pnfsPath =new FsPath(pnfsPath).toString();
                Set<File> files = dbManager.selectPrepared(fileIO,
                                                         FileIO.SELECT_BY_PNFSPATH,
                                                         pnfsPath);
                if (files.isEmpty()) {
                        throw new SQLException("file with pnfsPath="+pnfsPath+
                                               " is not found", "02000");
                }
                return files;
        }

        public File getFile(long id)  throws SQLException{
                Set<File> files = dbManager.selectPrepared(fileIO,
                                                         FileIO.SELECT_BY_ID,
                                                         id);
                if (files.isEmpty()) {
                        throw new SQLException("file with id="+id+
                                               " is not found", "02000");
                }
                if (files.size()>1) {
                        throw new SQLException("found two records with id="+id);
                }
                return Iterables.getFirst(files,null);
        }

        public void messageArrived(final CellMessage envelope,
                                   final Message message)
        {
            logger.trace("messageArrived : type={} value={} " +
                         "from {} going to {}", message.getClass().getName(),
                         message, envelope.getSourcePath());

<<<<<<< HEAD
        @Override
        public void messageArrived(final CellMessage envelope)
        {
            Object rawMessage = envelope.getMessageObject();
            logger.trace("Message  arrived: {} from {}", rawMessage, envelope.getSourcePath());
            if (!(rawMessage instanceof Message)) {
                logger.warn("Unknown payload {}: {}", rawMessage.getClass().getCanonicalName(), rawMessage);
                return;
            }

            final Message message = (Message) rawMessage;

=======
>>>>>>> 9904943d
            if (spaceManagerEnabled) {
                if (isNotificationMessage(message) || isSpaceManagerMessage(message) || isInterceptedMessage(message)) {
                    ThreadManager.execute(new Runnable() {
                        @Override
                        public void run()
                        {
                            processMessage(envelope, message);
                        }
                    });
                } else if (!message.isReply()) {
<<<<<<< HEAD
                    forwardToPoolmanager(envelope);
=======
                    forwardToPoolManager(envelope);
>>>>>>> 9904943d
                }
            } else {
                if (!isNotificationMessage(message)) {
                    if (isSpaceManagerMessage(message)) {
                        returnFailedResponse("SpaceManager is disabled in configuration", message, envelope);
                    } else if (!message.isReply()) {
<<<<<<< HEAD
                        forwardToPoolmanager(envelope);
=======
                        forwardToPoolManager(envelope);
>>>>>>> 9904943d
                    }
                }
            }
        }

    /** Returns true if message is of a type processed exclusively by SpaceManager */
<<<<<<< HEAD
    private boolean isSpaceManagerMessage(Object message)
=======
    private boolean isSpaceManagerMessage(Message message)
>>>>>>> 9904943d
    {
        return message instanceof Reserve
                || message instanceof GetSpaceTokensMessage
                || message instanceof GetSpaceTokenIdsMessage
                || message instanceof GetLinkGroupsMessage
                || message instanceof GetLinkGroupNamesMessage
                || message instanceof GetLinkGroupIdsMessage
                || message instanceof Release
                || message instanceof Use
                || message instanceof CancelUse
                || message instanceof GetSpaceMetaData
                || message instanceof GetSpaceTokens
                || message instanceof ExtendLifetime
                || message instanceof GetFileSpaceTokensMessage;
    }
<<<<<<< HEAD

    /** Returns true if message is a notification to which SpaceManager subscribes */
    private boolean isNotificationMessage(Object message)
    {
        return message instanceof PoolFileFlushedMessage
                || message instanceof PoolRemoveFilesMessage
                || message instanceof PnfsDeleteEntryNotificationMessage;
    }

    /**
     * Returns true if message is of a type that needs processing by SpaceManager even if
     * SpaceManager is not the intended final destination.
     */
    private boolean isInterceptedMessage(Object message)
    {
        return message instanceof PoolMgrSelectWritePoolMsg
                || message instanceof DoorTransferFinishedMessage
                || message instanceof PoolAcceptFileMessage;
    }

    private void processMessage(CellMessage cellMessage, Message spaceMessage) {
                boolean replyRequired = spaceMessage.getReplyRequired();
                try {
                        if(spaceMessage instanceof Reserve) {
                                Reserve reserve = (Reserve) spaceMessage;
                                reserveSpace(reserve);
                        }
                        else if(spaceMessage instanceof GetSpaceTokensMessage) {
                                GetSpaceTokensMessage message =
                                        (GetSpaceTokensMessage) spaceMessage;
                                getValidSpaceTokens(message);
                        }
                        else if(spaceMessage instanceof GetSpaceTokenIdsMessage) {
                                GetSpaceTokenIdsMessage message =
                                        (GetSpaceTokenIdsMessage) spaceMessage;
                                getValidSpaceTokenIds(message);
                        }
                        else if(spaceMessage instanceof GetLinkGroupsMessage) {
                                GetLinkGroupsMessage message =
                                        (GetLinkGroupsMessage) spaceMessage;
                                getLinkGroups(message);
                        }
                        else if(spaceMessage instanceof GetLinkGroupNamesMessage) {
                                GetLinkGroupNamesMessage message =
                                        (GetLinkGroupNamesMessage) spaceMessage;
                                getLinkGroupNames(message);
                        }
                        else if(spaceMessage instanceof GetLinkGroupIdsMessage) {
                                GetLinkGroupIdsMessage message =
                                        (GetLinkGroupIdsMessage) spaceMessage;
                                getLinkGroupIds(message);
                        }
                        else if(spaceMessage instanceof Release) {
                                Release release = (Release) spaceMessage;
                                releaseSpace(release);
                        }
                        else if(spaceMessage instanceof Use){
                                Use use = (Use) spaceMessage;
                                useSpace(use);
                        }
                        else if(spaceMessage instanceof CancelUse){
                                CancelUse cancelUse = (CancelUse) spaceMessage;
                                cancelUseSpace(cancelUse);
                        }
                        else if(spaceMessage instanceof PoolMgrSelectWritePoolMsg) {
                                selectPool(cellMessage, (PoolMgrSelectWritePoolMsg) spaceMessage, false);
=======

    /** Returns true if message is a notification to which SpaceManager subscribes */
    private boolean isNotificationMessage(Message message)
    {
        return message instanceof PoolFileFlushedMessage
                || message instanceof PoolRemoveFilesMessage
                || message instanceof PnfsDeleteEntryNotificationMessage;
    }

    /**
     * Returns true if message is of a type that needs processing by SpaceManager even if
     * SpaceManager is not the intended final destination.
     */
    private boolean isInterceptedMessage(Message message)
    {
        return message instanceof PoolMgrSelectWritePoolMsg
                || message instanceof DoorTransferFinishedMessage;
    }

    private boolean isPoolAcceptFileReply(Message message)
    {
        return message instanceof PoolAcceptFileMessage && ((PoolAcceptFileMessage) message).isReply();
    }


    private void processMessage(CellMessage envelope, Message message) {
                boolean replyRequired = message.getReplyRequired();
                try {
                        if(message instanceof Reserve) {
                                reserveSpace((Reserve)message);
                        }
                        else if(message instanceof GetSpaceTokensMessage) {
                                getValidSpaceTokens((GetSpaceTokensMessage)message);
                        }
                        else if(message instanceof GetSpaceTokenIdsMessage) {
                                getValidSpaceTokenIds((GetSpaceTokenIdsMessage)message);
                        }
                        else if(message instanceof GetLinkGroupsMessage) {
                                getLinkGroups((GetLinkGroupsMessage)message);
                        }
                        else if(message instanceof GetLinkGroupNamesMessage) {
                                getLinkGroupNames((GetLinkGroupNamesMessage)message);
                        }
                        else if(message instanceof GetLinkGroupIdsMessage) {
                                getLinkGroupIds((GetLinkGroupIdsMessage)message);
                        }
                        else if(message instanceof Release) {
                                releaseSpace((Release)message);
                        }
                        else if(message instanceof Use){
                                useSpace((Use)message);
                        }
                        else if(message instanceof CancelUse){
                                cancelUseSpace((CancelUse)message);
                        }
                        else if(message instanceof PoolMgrSelectWritePoolMsg) {
                                selectPool(envelope, (PoolMgrSelectWritePoolMsg) message, false);
>>>>>>> 9904943d
                                replyRequired = false;
                        }
                        else if(message instanceof GetSpaceMetaData){
                                getSpaceMetaData((GetSpaceMetaData) message);
                        }
                        else if(message instanceof GetSpaceTokens){
                                getSpaceTokens((GetSpaceTokens) message);
                        }
                        else if(message instanceof ExtendLifetime){
                                extendLifetime((ExtendLifetime) message);
                        }
                        else if(message instanceof PoolFileFlushedMessage) {
                                fileFlushed((PoolFileFlushedMessage) message);
                        }
                        else if(message instanceof PoolRemoveFilesMessage) {
                                fileRemoved((PoolRemoveFilesMessage) message);
                        }
                        else if(message instanceof GetFileSpaceTokensMessage) {
                                getFileSpaceTokens((GetFileSpaceTokensMessage) message);
                        }
                        else if (message instanceof PnfsDeleteEntryNotificationMessage) {
                                markFileDeleted((PnfsDeleteEntryNotificationMessage) message);
                        }
                        else {
<<<<<<< HEAD
                            throw new RuntimeException("Unexpected " + spaceMessage.getClass() + ": Please report this to support@dcache.org");
=======
                            throw new RuntimeException("Unexpected " + message.getClass() + ": Please report this to support@dcache.org");
>>>>>>> 9904943d
                        }
                }
                catch(SpaceException se) {
                        logger.error("failed to process message: {}", se.getMessage());
<<<<<<< HEAD
                        spaceMessage.setFailed(-2, se);
=======
                        message.setFailed(-2, se);
>>>>>>> 9904943d
                }
                catch(SQLException e) {
                        logger.error("database activity failed: {}",
                                e.getMessage());
<<<<<<< HEAD
                        spaceMessage.setFailed(-1, e);
                }
                catch(Throwable t) {
                        logger.error("an operation failed:", t);
                        spaceMessage.setFailed(-1, t);
=======
                        message.setFailed(-1, e);
                }
                catch(Throwable t) {
                        logger.error("an operation failed:", t);
                        message.setFailed(-1, t);
>>>>>>> 9904943d
                }
                if (replyRequired) {
                        try {
                                logger.trace("Sending reply {}", message);
                                envelope.revertDirection();
                                sendMessage(envelope);
                        }
                        catch (Exception e) {
                                logger.error("can't reply message: {}",
                                        e.getMessage());
                        }
                }
                else {
                    logger.trace("reply is not required, finished processing");
                }
        }

<<<<<<< HEAD
        @Override
        public void messageToForward(final CellMessage envelope)
        {
            final Serializable message = envelope.getMessageObject();
            if (spaceManagerEnabled && isInterceptedMessage(message)) {
=======
        public void messageToForward(final CellMessage envelope, final Message message)
        {
            if (spaceManagerEnabled &&
                (isInterceptedMessage(message) || isPoolAcceptFileReply(message)) ) {
                    envelope.nextDestination();
>>>>>>> 9904943d
                    ThreadManager.execute(new Runnable() {
                        @Override
                        public void run()
                        {
<<<<<<< HEAD
                            processMessageToForward(envelope, (Message) message);
                        }
                    });
            } else {
                if (message instanceof PoolIoFileMessage && !((Message) message).isReply()) {
                    envelope.getDestinationPath().insert(poolManager);
                }
                super.messageToForward(envelope);
=======
                            processMessageToForward(envelope, message);
                        }
                    });
            } else if (message instanceof PoolIoFileMessage && !message.isReply()) {
                envelope.getDestinationPath().insert(poolManagerStub.getDestinationPath());
>>>>>>> 9904943d
            }
        }

        public void processMessageToForward(CellMessage envelope, Message message) {
                logger.trace("messageToForward,  arrived: type={} value={} " +
                        "from {} going to {}", message.getClass().getName(),
                        message, envelope.getSourcePath(),
                        envelope.getDestinationPath());
                try {
                        if( message instanceof PoolMgrSelectWritePoolMsg) {
                                selectPool(envelope, (PoolMgrSelectWritePoolMsg) message, true);
                        }
                        else if(message instanceof PoolAcceptFileMessage ) {
<<<<<<< HEAD
                                PoolAcceptFileMessage poolRequest = (PoolAcceptFileMessage)message;
                                if(poolRequest.isReply()) {
                                        PnfsId pnfsId = poolRequest.getPnfsId();
                                        //mark file as being transfered
                                        transferStarted(pnfsId,poolRequest.getReturnCode() == 0);
                                }
                                else {
                                        // this message on its way to the pool
                                        // we need to set the AccessLatency, RetentionPolicy and StorageGroup
                                        transferToBeStarted(poolRequest);
                                        envelope.getDestinationPath().insert(poolManager);
                                }
                        }
                        else if ( message instanceof DoorTransferFinishedMessage) {
                                DoorTransferFinishedMessage finished = (DoorTransferFinishedMessage) message;
=======
                                Preconditions.checkArgument(message.isReply());
                                PoolAcceptFileMessage poolRequest = (PoolAcceptFileMessage)message;
                                transferStarted(poolRequest.getPnfsId(),poolRequest.getReturnCode() == 0);
                        }
                        else if (message instanceof DoorTransferFinishedMessage) {
>>>>>>> 9904943d
                                try {
                                        transferFinished((DoorTransferFinishedMessage)message);
                                }
                                catch (Exception e) {
                                        //
                                        // we fail if we were unable to put file in space reservation
                                        //
                                        message.setFailed(1,e);
                                }
                        }
                }
                catch (Exception e) {
                        logger.error("forwarding msg failed: {}",
                                e.getMessage(), e);
                }
<<<<<<< HEAD
                super.messageToForward(envelope) ;
        }

        @Override
        public void exceptionArrived(ExceptionEvent ee) {
                logger.error("exception arrived: {}", ee.toString());
                super.exceptionArrived(ee);
=======
                try {
                        sendMessage(envelope);
                }
                catch (NoRouteToCellException | SerializationException e) {
                        logger.error("failed to forward message: {}", e.getMessage());
                }
>>>>>>> 9904943d
        }

        public void returnFailedResponse(Serializable reason ,
                                         Message spaceManagerMessage,
                                         CellMessage cellMessage) {
                if( reason != null && !(reason instanceof Serializable)) {
                        reason = reason.toString();
                }
                try {
                        spaceManagerMessage.setReply();
                        spaceManagerMessage.setFailed(1, reason);
                        cellMessage.revertDirection();
                        sendMessage(cellMessage);
                }
                catch(Exception e) {
                        logger.error("cannot send a failed response: {}",
                                e.getMessage());
                }
        }

        public void returnMessage(Message message, CellMessage cellMessage) {
                try {
                        message.setReply();
                        cellMessage.revertDirection();
                        sendMessage(cellMessage);
                }
                catch(Exception e) {
                        logger.error("cannot send a response: {}",
                                e.getMessage());
                }
        }

        private final Object updateLinkGroupsSyncObject = new Object();
        @Override
        public void run(){
                if(Thread.currentThread() == expireSpaceReservations) {
                        while(true) {
                                expireSpaceReservations();
                                try{
                                        Thread.sleep(expireSpaceReservationsPeriod);
                                }
                                catch (InterruptedException ie) {
                                        logger.trace("expire SpaceReservations thread has been interrupted");
                                        return;
                                }
                        }
                }
                else if(Thread.currentThread() == updateLinkGroups) {
                        while(true) {
                                updateLinkGroups();
                                synchronized(updateLinkGroupsSyncObject) {
                                        try {
                                                updateLinkGroupsSyncObject.wait(currentUpdateLinkGroupsPeriod);
                                        }
                                        catch (InterruptedException ie) {
                                                logger.trace("update LinkGroup thread has been interrupted");
                                                return;
                                        }
                                }
                        }
                }
        }

        private long latestLinkGroupUpdateTime =System.currentTimeMillis();
        private LinkGroupAuthorizationFile linkGroupAuthorizationFile;
        private long linkGroupAuthorizationFileLastUpdateTimestampt;

        private void updateLinkGroupAuthorizationFile() {
                if(linkGroupAuthorizationFileName == null) {
                        return;
                }
                java.io.File f = new java.io.File (linkGroupAuthorizationFileName);
                if(!f.exists()) {
                        linkGroupAuthorizationFile = null;
                }
                long lastModified = f.lastModified();
                if (linkGroupAuthorizationFile==null||
                    lastModified>=linkGroupAuthorizationFileLastUpdateTimestampt) {
                        linkGroupAuthorizationFileLastUpdateTimestampt = lastModified;
                        try {
                                linkGroupAuthorizationFile =
                                        new LinkGroupAuthorizationFile(linkGroupAuthorizationFileName);
                        }
                        catch(Exception e) {
                                logger.error("failed to parse LinkGroup" +
                                        "AuthorizationFile: {}",
                                        e.getMessage());
                        }
                }
        }

        private void updateLinkGroups() {
                currentUpdateLinkGroupsPeriod = EAGER_LINKGROUP_UPDATE_PERIOD;
                long currentTime = System.currentTimeMillis();
                PoolMgrGetPoolLinkGroups getLinkGroups;
                try {
                        getLinkGroups=poolManagerStub.sendAndWait(new PoolMgrGetPoolLinkGroups());
                }
                catch(CacheException | InterruptedException e) {
                        logger.error("failed to update linkgroups: {}",
                                e.getMessage());
                        return;
                }

                currentUpdateLinkGroupsPeriod = updateLinkGroupsPeriod;

                PoolLinkGroupInfo[] poolLinkGroupInfos = getLinkGroups.getPoolLinkGroupInfos();
                if(poolLinkGroupInfos.length == 0) {
                        return;
                }
                updateLinkGroupAuthorizationFile();
                for (PoolLinkGroupInfo info : poolLinkGroupInfos) {
                        String linkGroupName = info.getName();
                        long avalSpaceInBytes = info.getAvailableSpaceInBytes();
                        VOInfo[] vos = null;
                        boolean onlineAllowed = info.isOnlineAllowed();
                        boolean nearlineAllowed = info.isNearlineAllowed();
                        boolean replicaAllowed = info.isReplicaAllowed();
                        boolean outputAllowed = info.isOutputAllowed();
                        boolean custodialAllowed = info.isCustodialAllowed();
                        if (linkGroupAuthorizationFile != null) {
                                LinkGroupAuthorizationRecord record =
                                        linkGroupAuthorizationFile
                                        .getLinkGroupAuthorizationRecord(linkGroupName);
                                if (record != null) {
                                        vos = record.getVOInfoArray();
                                }
                        }
                        try {
                                updateLinkGroup(linkGroupName,
                                                avalSpaceInBytes,
                                                currentTime,
                                                onlineAllowed,
                                                nearlineAllowed,
                                                replicaAllowed,
                                                outputAllowed,
                                                custodialAllowed,
                                                vos);
                        } catch (SQLException sqle) {
                                logger.error("update of linkGroup {} failed: {}",
                                             linkGroupName, sqle.getMessage());
                        }
                }
                latestLinkGroupUpdateTime = currentTime;
        }

        private static final String INSERT_LINKGROUP_VO =
                "INSERT INTO "+ManagerSchemaConstants.LinkGroupVOsTableName+
                " ( VOGroup, VORole, linkGroupId ) VALUES ( ? , ? , ? )";

        private static final String DELETE_LINKGROUP_VO =
                "DELETE FROM "+ManagerSchemaConstants.LinkGroupVOsTableName+
                " WHERE VOGroup  = ? AND VORole = ? AND linkGroupId = ? ";

        private long updateLinkGroup(String linkGroupName,
                                     long freeSpace,
                                     long updateTime,
                                     boolean onlineAllowed,
                                     boolean nearlineAllowed,
                                     boolean replicaAllowed,
                                     boolean outputAllowed,
                                     boolean custodialAllowed,
                                     VOInfo[] linkGroupVOs) throws SQLException {
                long id;
                Connection connection = null;
                try {
                        connection = connection_pool.getConnection();
                        connection.setAutoCommit(false);
                        try {
                                LinkGroup group = dbManager.selectForUpdate(connection,
                                                                          linkGroupIO,
                                                                          LinkGroupIO.SELECT_LINKGROUP_FOR_UPDATE_BY_NAME,
                                                                          linkGroupName);
                                id=group.getId();
                        }
                        catch (SQLException e) {
                                logger.error("failed to update linkgroup {}: {}",
                                        linkGroupName, e.getMessage());
                                try {
                                        connection.rollback();
                                }
                                catch (SQLException ignore) {
                                }
                                id=getNextToken(connection);
                                try {
                                     dbManager.insert(connection,
                                                       LinkGroupIO.INSERT,
                                                       id,
                                                       linkGroupName,
                                                       freeSpace,
                                                       updateTime,
                                                       (onlineAllowed==true?1:0),
                                                       (nearlineAllowed==true?1:0),
                                                       (replicaAllowed==true?1:0),
                                                       (outputAllowed==true?1:0),
                                                       (custodialAllowed==true?1:0),
                                                       0);
                                }
                                catch (SQLException e1) {
                                        logger.error("failed to insert linkgroup {}: {}",
                                                linkGroupName, e1.getMessage());
                                        if (connection!=null) {
                                                connection.rollback();
                                                connection_pool.returnFailedConnection(connection);
                                                connection = null;
                                        }
                                        throw e1;
                                }
                        }
                        dbManager.update(connection,
                                       LinkGroupIO.UPDATE,
                                       freeSpace,
                                       updateTime,
                                       (onlineAllowed==true?1:0),
                                       (nearlineAllowed==true?1:0),
                                       (replicaAllowed==true?1:0),
                                       (outputAllowed==true?1:0),
                                       (custodialAllowed==true?1:0),
                                       id);
                        PreparedStatement sqlStatement2 =
                                connection.prepareStatement(selectLinkGroupVOs);
                        sqlStatement2.setLong(1,id);
                        ResultSet VOsSet = sqlStatement2.executeQuery();
                        Set<VOInfo> insertVOs = new HashSet<>();
                        if(linkGroupVOs != null) {
                                insertVOs.addAll(Arrays.asList(linkGroupVOs));
                        }
                        Set<VOInfo> deleteVOs = new HashSet<>();
                        while(VOsSet.next()) {
                                String nextVOGroup =    VOsSet.getString(1);
                                String nextVORole =    VOsSet.getString(2);
                                VOInfo nextVO = new VOInfo(nextVOGroup,nextVORole);
                                if(insertVOs.contains(nextVO)){
                                        insertVOs.remove(nextVO);
                                }
                                else {
                                        deleteVOs.add(nextVO);
                                }
                        }
                        VOsSet.close();
                        sqlStatement2.close();
                        for(VOInfo nextVo :insertVOs ) {
                                dbManager.update(connection,
                                               INSERT_LINKGROUP_VO,
                                               nextVo.getVoGroup(),
                                               nextVo.getVoRole(),
                                               id);
                        }
                        for(VOInfo nextVo : deleteVOs ) {
                                dbManager.update(connection,
                                               DELETE_LINKGROUP_VO,
                                               nextVo.getVoGroup(),
                                               nextVo.getVoRole(),
                                               id);
                        }
                        connection.commit();
                        connection_pool.returnConnection(connection);
                        connection=null;
                        return id;
                }
                catch(SQLException sqle) {
                        logger.error("update failed: {}", sqle.getMessage());
                        if (connection!=null) {
                                connection.rollback();
                                connection_pool.returnFailedConnection(connection);
                                connection = null;
                        }
                        throw sqle;
                }
                finally {
                        if(connection != null) {
                                connection_pool.returnConnection(connection);
                        }
                }
        }

        private void releaseSpace(Release release) throws
                SQLException,SpaceException {
                logger.trace("releaseSpace({})", release);

                long spaceToken = release.getSpaceToken();
                Long spaceToReleaseInBytes = release.getReleaseSizeInBytes();
                Space space = getSpace(spaceToken);
                if (space.getState() == SpaceState.RELEASED) {
                    /* Stupid way to signal that it isn't found, but there is no other way at the moment. */
                    throw new SQLException("Space reservation " + spaceToken + " was already released.", "02000");
                }
                Subject subject =  release.getSubject();
                authorizationPolicy.checkReleasePermission(subject, space);
                if(spaceToReleaseInBytes == null) {
                        updateSpaceState(spaceToken,SpaceState.RELEASED);
                }
                else {
                        throw new UnsupportedOperationException("partial release is not supported yet");
                }
        }

        //
        // working on the core stuff:
        //

        private void reserveSpace(Reserve reserve)
                throws SQLException, SpaceException{

                if (reserve.getRetentionPolicy()==null) {
                        throw new IllegalArgumentException("reserveSpace : retentionPolicy=null is not supported");
                }

                long reservationId = reserveSpace(reserve.getSubject(),
                                                  reserve.getSizeInBytes(),
                                                  (reserve.getAccessLatency()==null?
                                                   defaultAccessLatency:reserve.getAccessLatency()),
                                                  reserve.getRetentionPolicy(),
                                                  reserve.getLifetime(),
                                                  reserve.getDescription(),
                                                  null,
                                                  null,
                                                  null);
                reserve.setSpaceToken(reservationId);
        }

        public File reserveAndUseSpace(String pnfsPath,
                                       PnfsId pnfsId,
                                       long size,
                                       AccessLatency latency,
                                       RetentionPolicy policy,
                                       Subject subject,
                                       ProtocolInfo protocolInfo,
                                       FileAttributes fileAttributes)
                throws SQLException,
                       SpaceException {
                long sizeInBytes = size;
                long lifetime    = 1000*60*60;
                String description = null;
                pnfsPath =new FsPath(pnfsPath).toString();
                //
                // check that there is no such file already being transferred
                //
                Set<File> files=dbManager.selectPrepared(fileIO,
                                                       FileIO.SELECT_TRANSFERRING_OR_RESERVED_BY_PNFSPATH,
                                                       pnfsPath);
                if (files!=null&&files.isEmpty()==false) {
                        throw new SQLException("Already have "+files.size()+" record(s) with pnfsPath="+pnfsPath);
                }
                long reservationId = reserveSpace(subject,
                                                  sizeInBytes,
                                                  latency,
                                                  policy,
                                                  lifetime,
                                                  description,
                                                  protocolInfo,
                                                  fileAttributes,
                                                  pnfsId);
                Space space = getSpace(reservationId);
                long fileId = useSpace(reservationId,
                                       space.getVoGroup(),
                                       space.getVoRole(),
                                       sizeInBytes,
                                       lifetime,
                                       pnfsPath,
                                       pnfsId);
                File file = getFile(fileId);
                return file;
        }

        private void useSpace(Use use)
                throws SQLException, SpaceException{
                logger.trace("useSpace({})", use);
                long reservationId = use.getSpaceToken();
                Subject subject = use.getSubject();
                long sizeInBytes = use.getSizeInBytes();
                String pnfsPath = use.getPnfsName();
                PnfsId pnfsId = use.getPnfsId();
                long lifetime = use.getLifetime();
                long fileId = useSpace(reservationId,
                                       subject,
                                       sizeInBytes,
                                       lifetime,
                                       pnfsPath,
                                       pnfsId);
                use.setFileId(fileId);
        }

        private void transferStarted(PnfsId pnfsId,boolean success) {
                logger.trace("transferStarted({},{})", pnfsId, success);
                Connection connection = null;
                try {
                        connection = connection_pool.getConnection();
                        connection.setAutoCommit(false);
                        if(!success) {
                                logger.error("transfer start up failed");
                                File f = selectFileForUpdate(connection,pnfsId);
                                if(f.getState() == FileState.RESERVED ||
                                   f.getState() == FileState.TRANSFERRING) {
                                        removePnfsIdOfFileInSpace(connection,
                                                                  f.getId(),
                                                FileState.RESERVED.getStateId());
                                        connection.commit();
                                        connection_pool.returnConnection(connection);
                                        connection = null;
                                }
                                else {
                                        connection.commit();
                                        connection_pool.returnConnection(connection);
                                        connection = null;
                                }
                                return;
                        }
                        File f = selectFileForUpdate(connection,pnfsId);
                        if(f.getState() == FileState.RESERVED ||
                           f.getState() == FileState.TRANSFERRING) {
                                updateSpaceFile(connection,
                                                f.getId(),
                                                null,
                                                null,
                                                null,
                                                null,
                                                null,
                                        FileState.TRANSFERRING.getStateId(),
                                                f);
                                connection.commit();
                                connection_pool.returnConnection(connection);
                                connection = null;
                        }
                        else {
                                connection.commit();
                                connection_pool.returnConnection(connection);
                                connection = null;
                        }

                }
                catch(SQLException sqle) {
                    if (Objects.equals(sqle.getSQLState(), "02000")) {
                        logger.trace("transferStarted failed: {}",
                                sqle.getMessage());
                    } else {
                        logger.error("transferStarted failed: {}",
                                sqle.getMessage());
                    }
                    if (connection!=null) {
                        try {
                            connection.rollback();
                        }
                        catch (SQLException e) {}
                        connection_pool.returnFailedConnection(connection);
                        connection = null;
                    }
                }
                finally {
                        if(connection != null) {
                                connection_pool.returnConnection(connection);
                        }
                }
        }

        private void transferFinished(DoorTransferFinishedMessage finished) throws Exception {
                boolean weDeleteStoredFileRecord = deleteStoredFileRecord;
                PnfsId pnfsId = finished.getPnfsId();
                long size = finished.getFileAttributes().getSize();
                boolean success = finished.getReturnCode() == 0;
                logger.trace("transferFinished({},{})", pnfsId, success);
                Connection connection = null;
                try {
                        connection = connection_pool.getConnection();
                        connection.setAutoCommit(false);
                        File f;
                        try {
                                f = selectFileForUpdate(connection,pnfsId);
                        }
                        catch (SQLException e) {
                            if (Objects.equals(e.getSQLState(), "02000")) {
                                logger.trace("failed to find file {}: {}", pnfsId,
                                        e.getMessage());
                            } else {
                                logger.error("failed to find file {}: {}", pnfsId,
                                        e.getMessage());
                            }
                            if (connection!=null) {
                                connection.rollback();
                                connection_pool.returnConnection(connection);
                                connection = null;
                            }
                            return;
                        }
                        catch (Exception e) {
                                logger.error("failed to find file {}", pnfsId, e);
                                if (connection!=null) {
                                        connection.rollback();
                                        connection_pool.returnConnection(connection);
                                        connection = null;
                                }
                                return;
                        }
                        long spaceId = f.getSpaceId();
                        if(f.getState() == FileState.RESERVED ||
                           f.getState() == FileState.TRANSFERRING) {
                                if(success) {
                                        if(returnFlushedSpaceToReservation && weDeleteStoredFileRecord) {
                                                RetentionPolicy rp = getSpace(spaceId).getRetentionPolicy();
                                                if(rp.equals(RetentionPolicy.CUSTODIAL)) {
                                                        //we do not delete it here, since the
                                                        // file will get flushed and we will need
                                                        // to account for that
                                                        weDeleteStoredFileRecord = false;
                                                }
                                        }
                                        if(weDeleteStoredFileRecord) {
                                                logger.trace("file transfered, " +
                                                        "deleting file record");
                                                removeFileFromSpace(connection,f);
                                        }
                                        else {
                                                updateSpaceFile(connection,f.getId(),
                                                                null,
                                                                null,
                                                                null,
                                                        size,
                                                                null,
                                                        FileState.STORED
                                                                .getStateId(),
                                                                f);
                                        }
                                }
                                else {
                                        updateSpaceFile(connection,f.getId(),
                                                        null,
                                                        null,
                                                        null,
                                                        null,
                                                        null,
                                                FileState.RESERVED.getStateId(),
                                                        f);
                                        removePnfsIdOfFileInSpace(connection,f.getId(), null);

                                }
                                connection.commit();
                                connection_pool.returnConnection(connection);
                                connection = null;
                        }
                        else {
                                logger.trace("transferFinished({}): file state={}",
                                        pnfsId, f.getState());
                                connection.commit();
                                connection_pool.returnConnection(connection);
                                connection = null;
                        }
                }
                catch(SQLException sqle) {
                        logger.error("transferFinished failed: {}",
                                sqle.getMessage());
                        if (connection!=null) {
                                try {
                                        connection.rollback();
                                }
                        catch(SQLException sqle1) {}
                        connection_pool.returnFailedConnection(connection);
                        connection = null;
                        }
                        throw sqle;
                }
                finally {
                        if(connection != null) {
                                connection_pool.returnConnection(connection);
                        }
                }
        }

        private void  fileFlushed(PoolFileFlushedMessage fileFlushed) throws Exception {
                if(!returnFlushedSpaceToReservation) {
                        return;
                }
                PnfsId pnfsId = fileFlushed.getPnfsId();
                //
                // if this file is not in srmspacefile table, silently quit
                //
                Set<File> files = dbManager.selectPrepared(fileIO,
                                                         FileIO.SELECT_BY_PNFSID,
                                                         pnfsId.toString());
                if (files.isEmpty()==true) {
                    return;
                }
                logger.trace("fileFlushed({})", pnfsId);
                FileAttributes fileAttributes = fileFlushed.getFileAttributes();
                AccessLatency ac = fileAttributes.getAccessLatency();
                if (ac.equals(AccessLatency.ONLINE)) {
                        logger.trace("File Access latency is ONLINE " +
                                "fileFlushed does nothing");
                        return;
                }
                long size = fileAttributes.getSize();
                Connection connection   = null;
                try {
                        connection = connection_pool.getConnection();
                        connection.setAutoCommit(false);
                        File f = selectFileForUpdate(connection,pnfsId);
                        if(f.getState() == FileState.STORED) {
                                if(deleteStoredFileRecord) {
                                        logger.trace("returnSpaceToReservation, " +
                                                "deleting file record");
                                        removeFileFromSpace(connection,f);
                                }
                                else {
                                        updateSpaceFile(connection,
                                                        f.getId(),
                                                        null,
                                                        null,
                                                        null,
                                                size,
                                                        null,
                                                FileState.FLUSHED.getStateId(),
                                                        f);
                                        connection.commit();
                                        connection_pool.returnConnection(connection);
                                        connection = null;
                                }
                        }
                        else {
                                logger.trace("returnSpaceToReservation({}): " +
                                        "file state={}", pnfsId, f.getState());
                                connection.commit();
                                connection_pool.returnConnection(connection);
                                connection = null;
                        }

                }
                catch(SQLException sqle) {
                        logger.error("failed to return space to reservation: {}",
                                sqle.getMessage());
                        if (connection!=null) {
                                try {
                                        connection.rollback();
                                }
                                catch(SQLException sqle1) {}
                                connection_pool.returnFailedConnection(connection);
                                connection = null;
                        }
                }
                finally {
                        if(connection != null) {
                                connection_pool.returnConnection(connection);
                        }
                }
        }

        private void  fileRemoved(PoolRemoveFilesMessage fileRemoved)
        {
                logger.trace("fileRemoved()");
                String[] pnfsIdStrings = fileRemoved.getFiles();
                if(pnfsIdStrings == null || pnfsIdStrings.length == 0) {
                        return;
                }
                for(String pnfsIdString : pnfsIdStrings ) {
                        PnfsId pnfsId ;
                        try {
                                pnfsId = new PnfsId(pnfsIdString);
                        }
                        catch(Exception e) {
                                logger.error("badly formed PNFS-ID: {}",
                                        e.getMessage());
                                continue;
                        }
                        logger.trace("fileRemoved({})", pnfsId);
                        Connection connection = null;
                        try {
                                connection = connection_pool.getConnection();
                                connection.setAutoCommit(false);
                                File f = selectFileForUpdate(connection,pnfsId);
                                removeFileFromSpace(connection,f);
                                connection.commit();
                                connection_pool.returnConnection(connection);
                                connection = null;
                        }
                        catch(SQLException sqle) {
                                logger.trace("failed to remove file from space: {}",
                                        sqle.getMessage());
                                logger.trace("fileRemoved({}): file not in a " +
                                        "reservation, do nothing", pnfsId);
                                if (connection!=null) {
                                        try {
                                                connection.rollback();
                                        }
                                        catch(SQLException sqle1) {}
                                        connection_pool.returnFailedConnection(connection);
                                        connection = null;
                                }

                        }
                        finally {
                                if(connection != null) {
                                        connection_pool.returnConnection(connection);
                                }
                        }
                }
        }

        private void cancelUseSpace(CancelUse cancelUse)
                throws SQLException,SpaceException {
                logger.trace("cancelUseSpace({})", cancelUse);
                long reservationId = cancelUse.getSpaceToken();
                String pnfsPath    = cancelUse.getPnfsName();
                Connection connection = null;
                try {
                        connection = connection_pool.getConnection();
                        connection.setAutoCommit(false);
                        File f;
                        try {
                                f=selectFileFromSpaceForUpdate(connection,pnfsPath,reservationId);
                        }
                        catch(SQLException sqle) {
                                //
                                // this is not an error: we are here in two cases
                                //   1) no transient file found - OK
                                //   2) more than one transient file found, less OK, but
                                //      remaining transient files will be garbage colllected after timeout
                                //
                                if(connection != null) {
                                        connection_pool.returnConnection(connection);
                                        connection = null;
                                }
                                return;
                        }
                        if(f.getState() == FileState.RESERVED ||
                           f.getState() == FileState.TRANSFERRING) {
                                try {
                                        if (f.getPnfsId() != null) {
                                                try {
                                                pnfs.deletePnfsEntry(f.getPnfsId(), pnfsPath);
                                                } catch (FileNotFoundCacheException ignored) {
                                                }
                                        }
                                        removeFileFromSpace(connection,f);
                                        connection_pool.returnConnection(connection);
                                        connection = null;
                                } catch (CacheException e) {
                                    throw new SpaceException("Failed to delete " + pnfsPath +
                                                             " while attempting to cancel its reservation in space " +
                                                             reservationId + ": " + e.getMessage(), e);
                                } finally {
                                        if (connection!=null) {
                                                logger.warn("failed to " +
                                                        "remove file {}",
                                                        pnfsPath);
                                                connection_pool.returnFailedConnection(connection);
                                                connection = null;
                                        }
                                }
                        }
                }
                finally {
                        if(connection != null) {
                                connection_pool.returnFailedConnection(connection);
                                connection = null;
                        }
                }
        }

        private long reserveSpace(String voGroup,
                                  String voRole,
                                  long sizeInBytes,
                                  AccessLatency latency ,
                                  RetentionPolicy policy,
                                  long lifetime,
                                  String description)
                throws SQLException,
                       SpaceException {
                logger.trace("reserveSpace(group={}, role={}, sz={}, " +
                        "latency={}, policy={}, lifetime={}, description={}",
                        voGroup, voRole, sizeInBytes, latency, policy, lifetime,
                        description);
                boolean needHsmBackup = policy.equals(RetentionPolicy.CUSTODIAL);
                logger.trace("policy is {}, needHsmBackup is {}", policy,
                        needHsmBackup);
                Long[] linkGroups = findLinkGroupIds(sizeInBytes,
                                                     voGroup,
                                                     voRole,
                                                     latency,
                                                     policy);
                if(linkGroups.length == 0) {
                        logger.warn("find LinkGroup Ids returned 0 linkGroups, no linkGroups found");
                        throw new NoFreeSpaceException(" no space available");
                }
                Long linkGroupId = linkGroups[0];
                return reserveSpaceInLinkGroup(
                        linkGroupId,
                                               voGroup,
                                               voRole,
                                               sizeInBytes,
                                               latency,
                                               policy,
                                               lifetime,
                                               description);
        }

        private long reserveSpace(Subject subject,
                                  long sizeInBytes,
                                  AccessLatency latency ,
                                  RetentionPolicy policy,
                                  long lifetime,
                                  String description,
                                  ProtocolInfo protocolInfo,
                                  FileAttributes fileAttributes,
                                  PnfsId pnfsId)
                throws SQLException,
                       SpaceException {
                logger.trace("reserveSpace( subject={}, sz={}, latency={}, " +
                        "policy={}, lifetime={}, description={}", subject.getPrincipals(),
                        sizeInBytes, latency, policy, lifetime, description);
                boolean needHsmBackup = policy.equals(RetentionPolicy.CUSTODIAL);
                logger.trace("policy is {}, needHsmBackup is {}", policy, needHsmBackup);
                Set<LinkGroup> linkGroups = findLinkGroupIds(sizeInBytes,
                                                             latency,
                                                             policy);
                if(linkGroups.isEmpty()) {
                        logger.warn("failed to find matching linkgroup");
                        throw new NoFreeSpaceException(" no space available");
                }
                //
                // filter out groups we are not authorized to use
                //
                Map<String,VOInfo> linkGroupNameVoInfoMap = new HashMap<>();
                for (LinkGroup linkGroup : linkGroups) {
                        try {
                                VOInfo voInfo =
                                        authorizationPolicy.checkReservePermission(subject,
                                                                                   linkGroup);
                                linkGroupNameVoInfoMap.put(linkGroup.getName(),voInfo);
                        }
                        catch (SpaceAuthorizationException e) {
                        }
                }
                if(linkGroupNameVoInfoMap.isEmpty()) {
                        logger.warn("failed to find linkgroup where user is " +
                                "authorized to reserve space.");
                        throw new SpaceAuthorizationException("Failed to find LinkGroup where user is authorized to reserve space.");
                }
                List<String> linkGroupNames = new ArrayList<>(linkGroupNameVoInfoMap.keySet());
                logger.trace("Found {} linkgroups protocolInfo={}, " +
                        "storageInfo={}, pnfsId={}", linkGroups.size(),
                        protocolInfo, fileAttributes, pnfsId);
                if (linkGroupNameVoInfoMap.size()>1 &&
                    protocolInfo != null &&
                    fileAttributes != null) {
                        try {
                                PoolManagerSelectLinkGroupForWriteMessage msg=
                                        new PoolManagerSelectLinkGroupForWriteMessage(pnfsId,
                                                                                      fileAttributes,
                                                                                      protocolInfo,
                                                                                      sizeInBytes);
                                msg.setLinkGroups(linkGroupNames);
                                logger.trace("Sending PoolManagerSelectLinkGroupForWriteMessage");
                                msg=poolManagerStub.sendAndWait(msg);
                                linkGroupNames=msg.getLinkGroups();
                                logger.trace("received PoolManagerSelectLink" +
                                        "GroupForWriteMessage reply, number " +
                                        "of LinkGroups={}", linkGroupNames.size());
                                if(linkGroupNames.isEmpty()) {
                                        throw new SpaceAuthorizationException("PoolManagerSelectLinkGroupForWriteMessage: Failed to find LinkGroup where user is authorized to reserve space.");
                                }
                        }
                        catch (TimeoutCacheException e) {
                                throw new SpaceException(
                                        "PoolManagerSelectLinkGroupForWriteMessage: request timed out ",
                                        e);
                        }
                        catch (CacheException e) {
                                throw new SpaceException("Internal error : PoolManagerSelectLinkGroupForWriteMessage  exception ",
                                                         e);
                        }
                        catch (InterruptedException e) {
                                throw new SpaceException("Request was interrupted",
                                                       e);
                        }
                        catch (SpaceAuthorizationException e)  {
                                logger.warn("authorization problem: {}",
                                        e.getMessage());
                                throw e;
                        }
                        catch(Exception e) {
                                throw new SpaceException("Internal error : Failed to get list of link group ids from Pool Manager "+e.getMessage());
                        }

                }
                String linkGroupName = linkGroupNames.get(0);
                VOInfo voInfo        = linkGroupNameVoInfoMap.get(linkGroupName);
                LinkGroup linkGroup  = null;
                for (LinkGroup lg : linkGroups) {
                        if (lg.getName().equals(linkGroupName) ) {
                                linkGroup = lg;
                                break;
                        }
                }
                logger.trace("Chose linkgroup {}",linkGroup);
                return reserveSpaceInLinkGroup(linkGroup.getId(),
                                               voInfo.getVoGroup(),
                                               voInfo.getVoRole(),
                                               sizeInBytes,
                                               latency,
                                               policy,
                                               lifetime,
                                               description);
        }

        private long reserveSpaceInLinkGroup(long linkGroupId,
                                             String voGroup,
                                             String voRole,
                                             long sizeInBytes,
                                             AccessLatency latency,
                                             RetentionPolicy policy,
                                             long lifetime,
                                             String description)
                throws SQLException
        {
                logger.trace("reserveSpaceInLinkGroup(linkGroupId={}, " +
                        "group={}, role={}, sz={}, latency={}, policy={}, " +
                        "lifetime={}, description={})", linkGroupId, voGroup,
                        voRole, sizeInBytes, latency, policy, lifetime,
                        description);
                Connection connection =null;
                try {
                        connection = connection_pool.getConnection();
                        connection.setAutoCommit(false);
                        long spaceReservationId = getNextToken(connection);
                        insertSpaceReservation(connection,
                                               spaceReservationId,
                                               voGroup,
                                               voRole,
                                               policy,
                                               latency,
                                               linkGroupId,
                                               sizeInBytes,
                                               lifetime,
                                               description,
                                               0,
                                               0,
                                               0);
                        connection.commit();
                        connection_pool.returnConnection(connection);
                        connection = null;
                        return spaceReservationId;
                }
                catch(SQLException sqle) {
                        logger.error("failed to reserve space: {}",
                                sqle.getMessage());
                        if (connection!=null) {
                                connection.rollback();
                                connection_pool.returnFailedConnection(connection);
                                connection = null;
                        }
                        throw sqle;
                }
                finally {
                        if(connection != null) {
                                connection_pool.returnConnection(connection);
                        }
                }
        }

        private long useSpace(long reservationId,
                              Subject subject,
                              long sizeInBytes,
                              long lifetime,
                              String pnfsPath,
                              PnfsId pnfsId)
                throws SQLException, SpaceException
        {
            String effectiveGroup;
            String effectiveRole;
            String primaryFqan = Subjects.getPrimaryFqan(subject);
            if (primaryFqan != null) {
                FQAN fqan = new FQAN(primaryFqan);
                effectiveGroup = fqan.getGroup();
                effectiveRole = fqan.getRole();
            } else {
                effectiveGroup = Subjects.getUserName(subject);
                effectiveRole = null;
            }
            return useSpace(reservationId,
                    effectiveGroup,
                    effectiveRole,
                    sizeInBytes,
                    lifetime,
                    pnfsPath,
                    null);
        }

        private long useSpace(long reservationId,
                              String voGroup,
                              String voRole,
                              long sizeInBytes,
                              long lifetime,
                              String pnfsPath,
                              PnfsId pnfsId)
                throws SQLException,SpaceException {
                Connection connection =null;
                pnfsPath =new FsPath(pnfsPath).toString();
                //
                // check that there is no such file already being transferred
                //
                Set<File> files=dbManager.selectPrepared(fileIO,
                                                       FileIO.SELECT_TRANSFERRING_OR_RESERVED_BY_PNFSPATH,
                                                       pnfsPath);
                if (files!=null&&files.isEmpty()==false) {
                        throw new SQLException("Already have "+files.size()+" record(s) with pnfsPath="+pnfsPath);
                }
                try {
                        connection = connection_pool.getConnection();
                        connection.setAutoCommit(false);
                        long fileId = getNextToken(connection);
                        insertFileInSpace(connection,
                                          fileId,
                                          voGroup,
                                          voRole,
                                          reservationId,
                                          sizeInBytes,
                                          lifetime,
                                          pnfsPath,
                                          pnfsId,
                                          SpaceState.RESERVED.getStateId());
                        connection.commit();
                        connection_pool.returnConnection(connection);
                        connection = null;
                        return fileId;
                }
                catch(SQLException | SpaceException sqle) {
                        logger.error("failed to insert file into space: {}",
                                sqle.getMessage());
                        if (connection!=null) {
                                connection.rollback();
                                connection_pool.returnFailedConnection(connection);
                                connection = null;
                        }
                        throw sqle;
                } finally {
                        if(connection != null) {
                                connection_pool.returnConnection(connection);
                        }
                }
        }

        public void selectPool(CellMessage envelope,
                               PoolMgrSelectWritePoolMsg selectWritePool,
                               boolean isReply)
                throws Exception {
                logger.trace("selectPool({})", selectWritePool);
                String pnfsPath = selectWritePool.getPnfsPath();
                PnfsId pnfsId   = selectWritePool.getPnfsId();
                if (pnfsPath == null) {
                        if(!isReply) {
<<<<<<< HEAD
                                logger.trace("just forwarding the message to {}",
                                             poolManager);
                            forwardToPoolmanager(envelope);
=======
                                forwardToPoolManager(envelope);
>>>>>>> 9904943d
                        }
                        return;
                }
                File file = null;
                FileAttributes fileAttributes = selectWritePool.getFileAttributes();
                if (!isReply) {
                        /*
                         * message on the way to PoolManager
                         *
                         */
                        try {
                                logger.trace("selectPool: getFiles({})", pnfsPath);
                                Set<File> files = getFiles(pnfsPath);
                                for (File f: files) {
                                        if (f.getPnfsId()==null) {
                                                file=f;
                                                break;
                                        }
                                }
                        }
                        catch (Exception e) {
                                /*
                                 * this is expected for implicit space reservations
                                 */
                                logger.trace("failed to find file: {}", e.getMessage());
                        }
                        if(file==null) {
                                /*
                                 * we are here in case of implicit space reservations
                                 *
                                 */
                                AccessLatency al = fileAttributes.getAccessLatency();
                                RetentionPolicy rp = fileAttributes.getRetentionPolicy();
                                String defaultSpaceToken = fileAttributes.getStorageInfo().getMap().get("writeToken");
                                ProtocolInfo protocolInfo = selectWritePool.getProtocolInfo();
                                Subject subject = selectWritePool.getSubject();

                                if (defaultSpaceToken==null) {
                                        boolean hasIdentity =
                                            !Subjects.getFqans(subject).isEmpty() || Subjects.getUserName(subject) != null;
                                        if(reserveSpaceForNonSRMTransfers && hasIdentity) {
                                                logger.trace("selectPool: file is " +
                                                             "not found, no prior " +
                                                             "reservations for this file, " +
                                                             "calling reserveAndUseSpace()");

                                                file = reserveAndUseSpace(pnfsPath,
                                                                          pnfsId,
                                                                          selectWritePool.getPreallocated(),
                                                                          al,
                                                                          rp,
                                                                          subject,
                                                                          protocolInfo,
                                                                          fileAttributes);
                                                logger.trace("selectPool: file is " +
                                                             "not found, reserveAndUseSpace() " +
                                                             "returned {}", file);
                                        }
                                        else {
                                                logger.trace("selectPool: file is " +
                                                             "not found, no prior " +
                                                             "reservations for this file " +
                                                             "reserveSpaceForNonSRMTransfers={} " +
                                                             "subject={}",
                                                             reserveSpaceForNonSRMTransfers,
                                                             subject.getPrincipals());
<<<<<<< HEAD
                                                forwardToPoolmanager(envelope);
=======
                                                forwardToPoolManager(envelope);
>>>>>>> 9904943d
                                                return;
                                        }
                                }
                                else {
                                        logger.trace("selectPool: file is not " +
                                                     "found, found default space " +
                                                     "token, calling useSpace()");
                                        long lifetime    = 1000*60*60;
                                        long spaceToken = Long.parseLong(defaultSpaceToken);
                                        long fileId     = useSpace(spaceToken,
                                                                   subject,
                                                                   selectWritePool.getPreallocated(),
                                                                   lifetime,
                                                                   pnfsPath,
                                                                   pnfsId);
                                        file = getFile(fileId);
                                }
                        }
                        else {
                                /*
                                 * This takes care of records created by SRM before
                                 * transfer has started
                                 */
                                updateSpaceFile(file.getId(),null,null,pnfsId,null,null,null);
                        }
                        long spaceId     = file.getSpaceId();
                        Space space      = getSpace(spaceId);
                        long linkGroupid = space.getLinkGroupId();
                        LinkGroup linkGroup  = getLinkGroup(linkGroupid);
                        String linkGroupName = linkGroup.getName();
                        selectWritePool.setLinkGroup(linkGroupName);
                        StorageInfo storageInfo = selectWritePool.getStorageInfo();
                        storageInfo.setKey("SpaceToken",Long.toString(spaceId));
                        fileAttributes.setAccessLatency(space.getAccessLatency());
                        fileAttributes.setRetentionPolicy(space.getRetentionPolicy());

                        if (fileAttributes.getSize() == 0 && file.getSizeInBytes() > 1) {
                                fileAttributes.setSize(file.getSizeInBytes());
                        }
                        if (space.getDescription()!=null) {
                                storageInfo.setKey("SpaceTokenDescription",space.getDescription());
                        }
                        logger.trace("selectPool: found linkGroup = {}, " +
                                     "forwarding message", linkGroupName);
<<<<<<< HEAD
                        forwardToPoolmanager(envelope);
=======
                        forwardToPoolManager(envelope);
>>>>>>> 9904943d
                }
                else {
                        /*
                         * received reply from PoolManager
                         *
                         */
                        if (selectWritePool.getReturnCode()!=0) {
                                try {
                                        file = getFile(pnfsId);
                                } catch(SQLException ignored) {
                                        logger.trace(ignored.getMessage());
                                        return;
                                }
                                Connection connection = null;
                                try {
                                        connection = connection_pool.getConnection();
                                        connection.setAutoCommit(false);
                                        removePnfsIdOfFileInSpace(connection,file.getId(),null);
                                        connection.commit();
                                        connection_pool.returnConnection(connection);
                                        connection = null;
                                }
                                catch(SQLException sqle) {
                                        logger.error("Failed to nullify pnfsid of file {}: {}",
                                                     file, sqle.getMessage());
                                        if (connection!=null) {
                                                try {
                                                        connection.rollback();
                                                }
                                                catch (SQLException e) {}
                                                connection_pool.returnFailedConnection(connection);
                                                connection = null;
                                        }
                                }
                                finally {
                                        if(connection != null) {
                                                connection_pool.returnConnection(connection);
                                        }
                                }
                        }
                }
        }

    private void forwardToPoolManager(CellMessage cellMessage)
        {
            logger.trace("just forwarding the message to {}", poolManagerStub.getDestinationPath());
            cellMessage.getDestinationPath().add(poolManagerStub.getDestinationPath());
            cellMessage.nextDestination();

            try {
                sendMessage(cellMessage);
            } catch (NoRouteToCellException | SerializationException e) {
                logger.error("failed to forward message: {}", e.getMessage());
            }
        }

        public void markFileDeleted(PnfsDeleteEntryNotificationMessage msg) throws Exception {
                if (msg.getReturnCode()!=0) {
                    return;
                }
                if( msg.getPnfsId() == null ) {
                        return;
                }
                File file;
                try {
                        Set<File> files = dbManager.selectPrepared(fileIO,
                                                                 FileIO.SELECT_BY_PNFSID,
                                                                 msg.getPnfsId().toString());
                        if (files.isEmpty()) {
                            return;
                        }
                        if (files.size()>1) {
                                throw new SQLException("found two records with pnfsId="+(msg.getPnfsId()!=null?msg.getPnfsId():"null"));
                        }
                        file=Iterables.getFirst(files,null);
                }
                catch (Exception e) {
                        logger.error("failed to retrieve file {} {}: {}",
                                msg.getPnfsId() != null ? msg.getPnfsId() : "(no PNFS-ID)",
                                msg.getPnfsPath() != null ? msg.getPnfsPath() : "(no path)",
                                e.getMessage());
                        return;
                }
                logger.trace("Marking file as deleted {}", file);
                Connection connection = null;
                int rc;
                try {
                        connection = connection_pool.getConnection();
                        connection.setAutoCommit(false);
                        File f = selectFileForUpdate(connection,file.getId());
                        rc = dbManager.update(connection,
                                            FileIO.UPDATE_DELETED_FLAG,
                                            1,
                                            f.getId());
                        if (rc!=1) {
                                throw new SQLException("Update failed, row count="+rc);
                        }
                        connection.commit();
                        connection_pool.returnConnection(connection);
                        connection=null;
                }
                catch (SQLException e) {
                        logger.error("failed to mark file {} as deleted: {}",
                                file, e.getMessage());
                        if (connection!=null) {
                                connection.rollback();
                                connection_pool.returnFailedConnection(connection);
                                connection=null;
                        }
                        throw e;
                }
        }


        public void getSpaceMetaData(GetSpaceMetaData gsmd) throws Exception{
                long[] tokens = gsmd.getSpaceTokens();
                if(tokens == null) {
                        throw new IllegalArgumentException("null space tokens");
                }
                Space[] spaces = new Space[tokens.length];
                for(int i=0;i<spaces.length; ++i){

                        Space space = null;
                        try {
                                space = getSpace(tokens[i]);
                                // Expiration of space reservations is a background activity and is not immediate.
                                // S2 tests however expect the state to be accurate at any point, hence we report
                                // the state as EXPIRED even when the actual state has not been updated in the
                                // database yet. See usecase.CheckGarbageSpaceCollector (S2).
                                if (space.getState().equals(SpaceState.RESERVED)) {
                                        long expirationTime = space.getExpirationTime();
                                        if (expirationTime > -1 && expirationTime - System.currentTimeMillis() <= 0) {
                                                space.setState(SpaceState.EXPIRED);
                                        }
                                }
                        }
                        catch(Exception e) {
                                logger.error("failed to find space {}: {}",
                                        tokens[i], e.getMessage());
                        }
                        spaces[i] = space;
                }
                gsmd.setSpaces(spaces);
        }

        public void getSpaceTokens(GetSpaceTokens gst) throws Exception{
                String description = gst.getDescription();

                long [] tokens = getSpaceTokens(gst.getSubject(), description);
                gst.setSpaceToken(tokens);
        }

        public void getFileSpaceTokens(GetFileSpaceTokensMessage getFileTokens) throws Exception{
                PnfsId pnfsId = getFileTokens.getPnfsId();
                String pnfsPath = getFileTokens.getPnfsPath();
                if(pnfsId == null && pnfsPath == null) {
                        throw new IllegalArgumentException("null voGroup");
                }
                long [] tokens = getFileSpaceTokens(pnfsId,pnfsPath);
                getFileTokens.setSpaceToken(tokens);
        }

        public void extendLifetime(ExtendLifetime extendLifetime) throws Exception{
                long token            = extendLifetime.getSpaceToken();
                long newLifetime      = extendLifetime.getNewLifetime();
                Connection connection = null;
                try {
                        connection = connection_pool.getConnection();
                        connection.setAutoCommit(false);
                        Space space = selectSpaceForUpdate(connection,token);
                        if(SpaceState.isFinalState(space.getState())) {
                                connection.rollback();
                                connection_pool.returnConnection(connection);
                                connection = null;
                                throw new Exception("Space Is already Released");
                        }
                        long creationTime = space.getCreationTime();
                        long lifetime = space.getLifetime();
                        if(lifetime == -1) {
                                connection.rollback();
                                connection_pool.returnConnection(connection);
                                connection = null;
                                return;
                        }
                        if(newLifetime == -1) {
                                dbManager.update(connection,
                                               SpaceReservationIO.UPDATE_LIFETIME,
                                               newLifetime,
                                               token);
                                connection.commit();
                                connection_pool.returnConnection(connection);
                                connection = null;
                                return;
                        }
                        long currentTime = System.currentTimeMillis();
                        long remainingLifetime = creationTime+lifetime-currentTime;
                        if(remainingLifetime > newLifetime) {
                                connection.rollback();
                                connection_pool.returnConnection(connection);
                                connection = null;
                                return;
                        }
                        dbManager.update(connection,
                                       SpaceReservationIO.UPDATE_LIFETIME,
                                       newLifetime,
                                       token);
                        connection.commit();
                        connection_pool.returnConnection(connection);
                        connection = null;

                }
                catch(SQLException sqle) {
                        logger.error("failed to extend lifetime for {}: {}",
                                token, sqle.getMessage());
                        if (connection!=null) {
                                connection.rollback();
                                connection_pool.returnFailedConnection(connection);
                                connection = null;
                        }
                        throw sqle;
                }
                finally {
                        if(connection != null) {
                                connection_pool.returnConnection(connection);
                        }
                }
        }

        //
        // the crap below shoulda've been replaced with database triggers (litvinse@fnal.gov)
        //

        public void decrementReservedSpaceInLinkGroup(Connection connection,
                                                      long id,
                                                      long size)
                throws SQLException {
                dbManager.update(connection,
                               LinkGroupIO.DECREMENT_RESERVED_SPACE,
                               size,
                               id);
        }

        public void incrementReservedSpaceInLinkGroup(Connection connection,
                                                      long id,
                                                      long size)
                throws SQLException {
                dbManager.update(connection,
                               LinkGroupIO.INCREMENT_RESERVED_SPACE,
                               size,
                               id);
        }

        public void decrementFreeSpaceInLinkGroup(Connection connection,
                                                  long id,
                                                  long size)
                throws SQLException {
                dbManager.update(connection,
                               LinkGroupIO.DECREMENT_FREE_SPACE,
                               size,
                               id);
        }

        public void incrementFreeSpaceInLinkGroup(Connection connection,
                                                  long id,
                                                  long size)
                throws SQLException {
                dbManager.update(connection,
                               LinkGroupIO.INCREMENT_FREE_SPACE,
                               size,
                               id);
        }


        //
        // Very important: we DO NOT touch reservedspaceinbytes of srmlinkgroup table
        // when we change allocatedspaceinbytes in srmspace table (litvinse@fnal.gov)
        //

        public void decrementAllocatedSpaceInSpaceReservation(Connection connection,
                                                              Space space,
                                                              long size)
                throws SQLException {
                dbManager.update(connection,
                               SpaceReservationIO.DECREMENT_ALLOCATED_SPACE,
                               size,
                               space.getId());
        }

        public void incrementAllocatedSpaceInSpaceReservation(Connection connection,
                                                              Space space,
                                                              long size)
                throws SQLException {
                dbManager.update(connection,
                               SpaceReservationIO.INCREMENT_ALLOCATED_SPACE,
                               size,
                               space.getId());
        }

        //
        // Very important: we DO  touch reservedspaceinbytes of srmlinkgroup table
        // when we change usedspaceinbytes in srmspace table (litvinse@fnal.gov)
        //

        //
        // when the space becomes "unused" we "return" it to "reservedspaceinbytes" space in linkgroup
        //
        public void decrementUsedSpaceInSpaceReservation(Connection connection,
                                                         Space space,
                                                         long size)
                throws SQLException {
                LinkGroup group = selectLinkGroupForUpdate(connection,
                                                           space.getLinkGroupId());
                dbManager.update(connection,
                               SpaceReservationIO.DECREMENT_USED_SPACE,
                               size,
                               space.getId());
                if (space.getState() == SpaceState.RESERVED) {
                        incrementReservedSpaceInLinkGroup(connection,
                                                          group.getId(),
                                                          size);
                }
        }

        //
        // when the space becomes "used" we subtract it from "reservedspaceinbytes" space in linkgroup
        //
        public void incrementUsedSpaceInSpaceReservation(Connection connection,
                                                         Space space,
                                                         long size)
                throws SQLException {
                LinkGroup group = selectLinkGroupForUpdate(connection,
                                                           space.getLinkGroupId());
                dbManager.update(connection,
                               SpaceReservationIO.INCREMENT_USED_SPACE,
                               size,
                               space.getId());
                if (space.getState() == SpaceState.RESERVED) {
                        decrementReservedSpaceInLinkGroup(connection,
                                                          group.getId(),
                                                          size);
                }
        }
}<|MERGE_RESOLUTION|>--- conflicted
+++ resolved
@@ -3267,21 +3267,6 @@
                          "from {} going to {}", message.getClass().getName(),
                          message, envelope.getSourcePath());
 
-<<<<<<< HEAD
-        @Override
-        public void messageArrived(final CellMessage envelope)
-        {
-            Object rawMessage = envelope.getMessageObject();
-            logger.trace("Message  arrived: {} from {}", rawMessage, envelope.getSourcePath());
-            if (!(rawMessage instanceof Message)) {
-                logger.warn("Unknown payload {}: {}", rawMessage.getClass().getCanonicalName(), rawMessage);
-                return;
-            }
-
-            final Message message = (Message) rawMessage;
-
-=======
->>>>>>> 9904943d
             if (spaceManagerEnabled) {
                 if (isNotificationMessage(message) || isSpaceManagerMessage(message) || isInterceptedMessage(message)) {
                     ThreadManager.execute(new Runnable() {
@@ -3292,33 +3277,21 @@
                         }
                     });
                 } else if (!message.isReply()) {
-<<<<<<< HEAD
-                    forwardToPoolmanager(envelope);
-=======
                     forwardToPoolManager(envelope);
->>>>>>> 9904943d
                 }
             } else {
                 if (!isNotificationMessage(message)) {
                     if (isSpaceManagerMessage(message)) {
                         returnFailedResponse("SpaceManager is disabled in configuration", message, envelope);
                     } else if (!message.isReply()) {
-<<<<<<< HEAD
-                        forwardToPoolmanager(envelope);
-=======
                         forwardToPoolManager(envelope);
->>>>>>> 9904943d
                     }
                 }
             }
         }
 
     /** Returns true if message is of a type processed exclusively by SpaceManager */
-<<<<<<< HEAD
-    private boolean isSpaceManagerMessage(Object message)
-=======
     private boolean isSpaceManagerMessage(Message message)
->>>>>>> 9904943d
     {
         return message instanceof Reserve
                 || message instanceof GetSpaceTokensMessage
@@ -3334,74 +3307,6 @@
                 || message instanceof ExtendLifetime
                 || message instanceof GetFileSpaceTokensMessage;
     }
-<<<<<<< HEAD
-
-    /** Returns true if message is a notification to which SpaceManager subscribes */
-    private boolean isNotificationMessage(Object message)
-    {
-        return message instanceof PoolFileFlushedMessage
-                || message instanceof PoolRemoveFilesMessage
-                || message instanceof PnfsDeleteEntryNotificationMessage;
-    }
-
-    /**
-     * Returns true if message is of a type that needs processing by SpaceManager even if
-     * SpaceManager is not the intended final destination.
-     */
-    private boolean isInterceptedMessage(Object message)
-    {
-        return message instanceof PoolMgrSelectWritePoolMsg
-                || message instanceof DoorTransferFinishedMessage
-                || message instanceof PoolAcceptFileMessage;
-    }
-
-    private void processMessage(CellMessage cellMessage, Message spaceMessage) {
-                boolean replyRequired = spaceMessage.getReplyRequired();
-                try {
-                        if(spaceMessage instanceof Reserve) {
-                                Reserve reserve = (Reserve) spaceMessage;
-                                reserveSpace(reserve);
-                        }
-                        else if(spaceMessage instanceof GetSpaceTokensMessage) {
-                                GetSpaceTokensMessage message =
-                                        (GetSpaceTokensMessage) spaceMessage;
-                                getValidSpaceTokens(message);
-                        }
-                        else if(spaceMessage instanceof GetSpaceTokenIdsMessage) {
-                                GetSpaceTokenIdsMessage message =
-                                        (GetSpaceTokenIdsMessage) spaceMessage;
-                                getValidSpaceTokenIds(message);
-                        }
-                        else if(spaceMessage instanceof GetLinkGroupsMessage) {
-                                GetLinkGroupsMessage message =
-                                        (GetLinkGroupsMessage) spaceMessage;
-                                getLinkGroups(message);
-                        }
-                        else if(spaceMessage instanceof GetLinkGroupNamesMessage) {
-                                GetLinkGroupNamesMessage message =
-                                        (GetLinkGroupNamesMessage) spaceMessage;
-                                getLinkGroupNames(message);
-                        }
-                        else if(spaceMessage instanceof GetLinkGroupIdsMessage) {
-                                GetLinkGroupIdsMessage message =
-                                        (GetLinkGroupIdsMessage) spaceMessage;
-                                getLinkGroupIds(message);
-                        }
-                        else if(spaceMessage instanceof Release) {
-                                Release release = (Release) spaceMessage;
-                                releaseSpace(release);
-                        }
-                        else if(spaceMessage instanceof Use){
-                                Use use = (Use) spaceMessage;
-                                useSpace(use);
-                        }
-                        else if(spaceMessage instanceof CancelUse){
-                                CancelUse cancelUse = (CancelUse) spaceMessage;
-                                cancelUseSpace(cancelUse);
-                        }
-                        else if(spaceMessage instanceof PoolMgrSelectWritePoolMsg) {
-                                selectPool(cellMessage, (PoolMgrSelectWritePoolMsg) spaceMessage, false);
-=======
 
     /** Returns true if message is a notification to which SpaceManager subscribes */
     private boolean isNotificationMessage(Message message)
@@ -3459,7 +3364,6 @@
                         }
                         else if(message instanceof PoolMgrSelectWritePoolMsg) {
                                 selectPool(envelope, (PoolMgrSelectWritePoolMsg) message, false);
->>>>>>> 9904943d
                                 replyRequired = false;
                         }
                         else if(message instanceof GetSpaceMetaData){
@@ -3484,37 +3388,21 @@
                                 markFileDeleted((PnfsDeleteEntryNotificationMessage) message);
                         }
                         else {
-<<<<<<< HEAD
-                            throw new RuntimeException("Unexpected " + spaceMessage.getClass() + ": Please report this to support@dcache.org");
-=======
                             throw new RuntimeException("Unexpected " + message.getClass() + ": Please report this to support@dcache.org");
->>>>>>> 9904943d
                         }
                 }
                 catch(SpaceException se) {
                         logger.error("failed to process message: {}", se.getMessage());
-<<<<<<< HEAD
-                        spaceMessage.setFailed(-2, se);
-=======
                         message.setFailed(-2, se);
->>>>>>> 9904943d
                 }
                 catch(SQLException e) {
                         logger.error("database activity failed: {}",
                                 e.getMessage());
-<<<<<<< HEAD
-                        spaceMessage.setFailed(-1, e);
-                }
-                catch(Throwable t) {
-                        logger.error("an operation failed:", t);
-                        spaceMessage.setFailed(-1, t);
-=======
                         message.setFailed(-1, e);
                 }
                 catch(Throwable t) {
                         logger.error("an operation failed:", t);
                         message.setFailed(-1, t);
->>>>>>> 9904943d
                 }
                 if (replyRequired) {
                         try {
@@ -3532,39 +3420,20 @@
                 }
         }
 
-<<<<<<< HEAD
-        @Override
-        public void messageToForward(final CellMessage envelope)
-        {
-            final Serializable message = envelope.getMessageObject();
-            if (spaceManagerEnabled && isInterceptedMessage(message)) {
-=======
         public void messageToForward(final CellMessage envelope, final Message message)
         {
             if (spaceManagerEnabled &&
                 (isInterceptedMessage(message) || isPoolAcceptFileReply(message)) ) {
                     envelope.nextDestination();
->>>>>>> 9904943d
                     ThreadManager.execute(new Runnable() {
                         @Override
                         public void run()
                         {
-<<<<<<< HEAD
-                            processMessageToForward(envelope, (Message) message);
-                        }
-                    });
-            } else {
-                if (message instanceof PoolIoFileMessage && !((Message) message).isReply()) {
-                    envelope.getDestinationPath().insert(poolManager);
-                }
-                super.messageToForward(envelope);
-=======
                             processMessageToForward(envelope, message);
                         }
                     });
             } else if (message instanceof PoolIoFileMessage && !message.isReply()) {
                 envelope.getDestinationPath().insert(poolManagerStub.getDestinationPath());
->>>>>>> 9904943d
             }
         }
 
@@ -3578,29 +3447,11 @@
                                 selectPool(envelope, (PoolMgrSelectWritePoolMsg) message, true);
                         }
                         else if(message instanceof PoolAcceptFileMessage ) {
-<<<<<<< HEAD
-                                PoolAcceptFileMessage poolRequest = (PoolAcceptFileMessage)message;
-                                if(poolRequest.isReply()) {
-                                        PnfsId pnfsId = poolRequest.getPnfsId();
-                                        //mark file as being transfered
-                                        transferStarted(pnfsId,poolRequest.getReturnCode() == 0);
-                                }
-                                else {
-                                        // this message on its way to the pool
-                                        // we need to set the AccessLatency, RetentionPolicy and StorageGroup
-                                        transferToBeStarted(poolRequest);
-                                        envelope.getDestinationPath().insert(poolManager);
-                                }
-                        }
-                        else if ( message instanceof DoorTransferFinishedMessage) {
-                                DoorTransferFinishedMessage finished = (DoorTransferFinishedMessage) message;
-=======
                                 Preconditions.checkArgument(message.isReply());
                                 PoolAcceptFileMessage poolRequest = (PoolAcceptFileMessage)message;
                                 transferStarted(poolRequest.getPnfsId(),poolRequest.getReturnCode() == 0);
                         }
                         else if (message instanceof DoorTransferFinishedMessage) {
->>>>>>> 9904943d
                                 try {
                                         transferFinished((DoorTransferFinishedMessage)message);
                                 }
@@ -3616,22 +3467,12 @@
                         logger.error("forwarding msg failed: {}",
                                 e.getMessage(), e);
                 }
-<<<<<<< HEAD
-                super.messageToForward(envelope) ;
-        }
-
-        @Override
-        public void exceptionArrived(ExceptionEvent ee) {
-                logger.error("exception arrived: {}", ee.toString());
-                super.exceptionArrived(ee);
-=======
                 try {
                         sendMessage(envelope);
                 }
                 catch (NoRouteToCellException | SerializationException e) {
                         logger.error("failed to forward message: {}", e.getMessage());
                 }
->>>>>>> 9904943d
         }
 
         public void returnFailedResponse(Serializable reason ,
@@ -4680,13 +4521,7 @@
                 PnfsId pnfsId   = selectWritePool.getPnfsId();
                 if (pnfsPath == null) {
                         if(!isReply) {
-<<<<<<< HEAD
-                                logger.trace("just forwarding the message to {}",
-                                             poolManager);
-                            forwardToPoolmanager(envelope);
-=======
                                 forwardToPoolManager(envelope);
->>>>>>> 9904943d
                         }
                         return;
                 }
@@ -4753,11 +4588,7 @@
                                                              "subject={}",
                                                              reserveSpaceForNonSRMTransfers,
                                                              subject.getPrincipals());
-<<<<<<< HEAD
-                                                forwardToPoolmanager(envelope);
-=======
                                                 forwardToPoolManager(envelope);
->>>>>>> 9904943d
                                                 return;
                                         }
                                 }
@@ -4802,11 +4633,7 @@
                         }
                         logger.trace("selectPool: found linkGroup = {}, " +
                                      "forwarding message", linkGroupName);
-<<<<<<< HEAD
-                        forwardToPoolmanager(envelope);
-=======
                         forwardToPoolManager(envelope);
->>>>>>> 9904943d
                 }
                 else {
                         /*
