--- conflicted
+++ resolved
@@ -208,37 +208,6 @@
         }
     }
 
-<<<<<<< HEAD
-		log.debug("storageInfoArrived(uid={} gid={} pnfsid={} fileAttributes={}", info.getUid(), info.getGid(),
-                  pnfsId, fileAttributes);
-                selectPool();
-        }
-
-        public void selectPool()
-        {
-                log.warn("TranferManagerHandler: ME!");
-		protocol_info = manager.getProtocolInfo(transferRequest);
-                PoolMgrSelectPoolMsg request = store
-                        ? new PoolMgrSelectWritePoolMsg(fileAttributes, protocol_info, (size == null) ? 0L: size)
-                        : new PoolMgrSelectReadPoolMsg(fileAttributes, protocol_info, _readPoolSelectionContext);
-                request.setPnfsPath(pnfsPath);
-                request.setSubject(transferRequest.getSubject());
-		log.debug("PoolMgrSelectPoolMsg: " + request );
-		setState(WAITING_FOR_POOL_INFO_STATE);
-		manager.persist(this);
-		try {
-			manager.sendMessage(new CellMessage(manager.getPoolManagerPath(),
-						    request),
-				    true,
-				    true,
-				    this,
-				    manager.getPoolManagerTimeout()*1000
-				);
-		}
-		catch(Exception e ) {
-			log.error(e.toString());
-			sendErrorReply(4,e);
-=======
     @Override
     public void answerArrived(CellMessage req, CellMessage answer)
     {
@@ -253,7 +222,6 @@
                     setState(RECEIVED_PNFS_ENTRY_CREATION_INFO_STATE);
                     createEntryResponseArrived(create_msg);
                     return;
->>>>>>> 91a2ed3d
                 }
                 log.error(this.toString() + " got unexpected PnfsCreateEntryMessage "
                         + " : " + create_msg + " ; Ignoring");
